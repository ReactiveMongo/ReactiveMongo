/*
 * Copyright 2012-2013 Stephane Godbillon (@sgodbillon) and Zenexity
 *
 * Licensed under the Apache License, Version 2.0 (the "License");
 * you may not use this file except in compliance with the License.
 * You may obtain a copy of the License at
 *
 *   http://www.apache.org/licenses/LICENSE-2.0
 *
 * Unless required by applicable law or agreed to in writing, software
 * distributed under the License is distributed on an "AS IS" BASIS,
 * WITHOUT WARRANTIES OR CONDITIONS OF ANY KIND, either express or implied.
 * See the License for the specific language governing permissions and
 * limitations under the License.
 */
package reactivemongo.core.actors

import akka.actor._
import org.jboss.netty.channel.group._
import reactivemongo.core.errors._
import reactivemongo.core.protocol._
import reactivemongo.utils.LazyLogger
import reactivemongo.core.commands.{ Authenticate => AuthenticateCommand, _ }
import scala.annotation.tailrec
import scala.concurrent.{ Future, Promise }
import scala.util.{ Failure, Success, Try }
import reactivemongo.core.nodeset._
import java.net.InetSocketAddress
import reactivemongo.api.{ MongoConnectionOptions, ReadPreference }

// messages

/**
 * A message expecting a response from database.
 * It holds a promise that will be completed by the MongoDBSystem actor.
 * The future can be used to get the error or the successful response.
 */
sealed trait ExpectingResponse {
  private[actors] val promise: Promise[Response] = Promise()
  /** The future response of this request. */
  val future: Future[Response] = promise.future
}

/**
 * A request expecting a response.
 *
 * @param requestMaker The request maker.
 */
case class RequestMakerExpectingResponse(
  requestMaker: RequestMaker, isMongo26WriteOp: Boolean) extends ExpectingResponse

/**
 * A checked write request expecting a response.
 *
 * @param checkedWriteRequest The request maker.
 */
case class CheckedWriteRequestExpectingResponse(
  checkedWriteRequest: CheckedWriteRequest) extends ExpectingResponse

/**
 * Message to close all active connections.
 * The MongoDBSystem actor must not be used after this message has been sent.
 */
case object Close
/**
 * Message to send in order to get warned the next time a primary is found.
 */
private[reactivemongo] case object ConnectAll
private[reactivemongo] case object RefreshAllNodes
private[reactivemongo] case class ChannelConnected(channelId: Int)
private[reactivemongo] sealed trait ChannelUnavailable { def channelId: Int }
private[reactivemongo] object ChannelUnavailable { def unapply(cu: ChannelUnavailable): Option[Int] = Some(cu.channelId) }
private[reactivemongo] case class ChannelDisconnected(channelId: Int) extends ChannelUnavailable
private[reactivemongo] case class ChannelClosed(channelId: Int) extends ChannelUnavailable

/** Message sent when the primary has been discovered. */
case class PrimaryAvailable(metadata: ProtocolMetadata)
/** Message sent when the primary has been lost. */
case object PrimaryUnavailable
// TODO
case class SetAvailable(metadata: ProtocolMetadata)
// TODO
case object SetUnavailable
/** Register a monitor. */
case object RegisterMonitor
/** MongoDBSystem has been shut down. */
case object Closed
case object GetLastMetadata

/**
 * Main actor that processes the requests.
 *
 * @param seeds nodes that will be probed to discover the whole replica set (or one standalone node).
 * @param auth list of authenticate messages - all the nodes will be authenticated as soon they are connected.
 * @param options MongoConnectionOption instance (used for tweaking connection flags and pool size).
 */
class MongoDBSystem(
    seeds: Seq[String],
    initialAuthenticates: Seq[Authenticate],
    options: MongoConnectionOptions)
    (channelFactory: ChannelFactory = new ChannelFactory(options)) extends Actor {
  import MongoDBSystem._

  private implicit val cFactory = channelFactory

  import scala.concurrent.duration._

  val requestIds = new RequestIds

  private val awaitingResponses = scala.collection.mutable.LinkedHashMap[Int, AwaitingResponse]()

  private val monitors = scala.collection.mutable.ListBuffer[ActorRef]()
  implicit val ec = context.system.dispatcher
  private val connectAllJob = context.system.scheduler.schedule(MongoDBSystem.DefaultConnectionRetryInterval milliseconds,
    MongoDBSystem.DefaultConnectionRetryInterval milliseconds,
    self,
    ConnectAll)
  // for tests only
  private val refreshAllJob = context.system.scheduler.schedule(MongoDBSystem.DefaultConnectionRetryInterval * 5 milliseconds,
    MongoDBSystem.DefaultConnectionRetryInterval * 5 milliseconds,
    self,
    RefreshAllNodes)

  @tailrec
  final def authenticateConnection(connection: Connection, auths: Seq[Authenticate]): Connection = {
    if (connection.authenticating.isEmpty && !auths.isEmpty) {
      val nextAuth = auths.head
      if (connection.isAuthenticated(nextAuth.db, nextAuth.user))
        authenticateConnection(connection, auths.tail)
      else {
        connection.send(Getnonce(nextAuth.db).maker(requestIds.getNonce.next))
        connection.copy(authenticating = Some(Authenticating(nextAuth.db, nextAuth.user, nextAuth.password, None)))
      }
    } else connection
  }

  final def authenticateNode(node: Node, auths: Seq[Authenticate]): Node = {
    node.copy(connections = node.connections.map {
      case connection if connection.status == ConnectionStatus.Connected => authenticateConnection(connection, auths)
      case connection => connection
    })
  }

  final def authenticateNodeSet(nodeSet: NodeSet): NodeSet = {
    nodeSet.copy(nodes = nodeSet.nodes.map {
      case node @ Node(_, _: QueryableNodeStatus, _, _, _, _, _) => authenticateNode(node, nodeSet.authenticates.toSeq)
      case node => node
    })
  }

  def updateNodeSetOnDisconnect(channelId: Int): NodeSet =
    updateNodeSet(nodeSet.updateNodeByChannelId(channelId) { node =>
      val connections = node.connections.map { connection =>
        if (connection.channel.getId() == channelId)
          connection.copy(status = ConnectionStatus.Disconnected)
        else connection
      }

      node.copy(
        status = NodeStatus.Unknown,
        connections = connections,
        authenticated = if (connections.isEmpty) Set.empty else node.authenticated)
    })

  val closing: Receive = {
    case req: RequestMaker =>
      logger.error(s"Received a non-expecting response request during closing process: $req")

    case RegisterMonitor => monitors += sender

    case req: ExpectingResponse =>
      logger.debug(s"Received an expecting response request during closing process: $req, completing its promise with a failure")
      req.promise.failure(Exceptions.ClosedException)

    case msg @ ChannelClosed(channelId) =>
      updateNodeSet(nodeSet.updateNodeByChannelId(channelId) { node =>
        val connections = node.connections.filter { connection =>
          connection.channel.getId() != channelId
        }
        node.copy(
          status = NodeStatus.Unknown,
          connections = connections,
          authenticated = if (connections.isEmpty) Set.empty else node.authenticated)
      })
      val remainingConnections = nodeSet.nodes.foldLeft(0) { (open, node) =>
        open + node.connections.size
      }
      if(logger.logger.isDebugEnabled()) {
        val disconnected = nodeSet.nodes.foldLeft(0) { (open, node) =>
          open + node.connections.count(_.status == ConnectionStatus.Disconnected)
        }
        logger.debug(s"(State: Closing) Received $msg, remainingConnections = $remainingConnections, disconnected = $disconnected, connected = ${remainingConnections - disconnected}")
      }
      if(remainingConnections == 0) {
        monitors foreach (_ ! Closed)
        logger.info(s"MongoDBSystem $self is stopping.")
        context.stop(self)
      }

    case msg @ ChannelDisconnected(channelId) =>
      updateNodeSetOnDisconnect(channelId)
      if(logger.logger.isDebugEnabled()) {
        val remainingConnections = nodeSet.nodes.foldLeft(0) { (open, node) =>
          open + node.connections.size
        }
        val disconnected = nodeSet.nodes.foldLeft(0) { (open, node) =>
          open + node.connections.count(_.status == ConnectionStatus.Disconnected)
        }
        logger.debug(s"(State: Closing) Received $msg, remainingConnections = $remainingConnections, disconnected = $disconnected, connected = ${remainingConnections - disconnected}")
      }

    case other =>
      logger.error(s"(State: Closing) UNHANDLED MESSAGE: $other")
  }

  override def receive = {
    case RegisterMonitor => monitors += sender

    case Close =>
      logger.info("Received Close message, going to close connections and moving on stage Closing")

      // cancel all jobs
      connectAllJob.cancel
      refreshAllJob.cancel

      // close all connections
      val listener = new ChannelGroupFutureListener {
        val factory = channelFactory
        val monitorActors = monitors
        def operationComplete(future: ChannelGroupFuture): Unit = {
          logger.debug("Netty says all channels are closed.")
          factory.channelFactory.releaseExternalResources
        }
      }
      allChannelGroup(nodeSet).close.addListener(listener)

      // fail all requests waiting for a response
      awaitingResponses.foreach( _._2.promise.failure(Exceptions.ClosedException) )
      awaitingResponses.empty

      // moving to closing state
      context become closing

    case req: RequestMaker =>

      logger.debug("WARNING received a request")
      val r = req(requestIds.common.next)
      pickChannel(r).map(_._2.send(r))

    case req: RequestMakerExpectingResponse =>
      logger.debug("received a request expecting a response")
      val request = req.requestMaker(requestIds.common.next)
      pickChannel(request) match {
        case Failure(error) =>
          logger.debug("NO CHANNEL, error with promise " + req.promise)
          req.promise.failure(error)
        case Success((node, connection)) =>
          logger.debug("Sending request expecting response " + request + " by connection " + connection + " of node " + node.name)
          if (request.op.expectsResponse) {
            awaitingResponses += request.requestID -> AwaitingResponse(request.requestID, connection.channel.getId(), req.promise, isGetLastError = false, isMongo26WriteOp = req.isMongo26WriteOp)
            logger.trace("registering awaiting response for requestID " + request.requestID + ", awaitingResponses: " + awaitingResponses)
          } else logger.trace("NOT registering awaiting response for requestID " + request.requestID)
          connection.send(request)
      }

    case req: CheckedWriteRequestExpectingResponse =>
      logger.debug("received a checked write request")
      val checkedWriteRequest = req.checkedWriteRequest
      val requestId = requestIds.common.next
      val (request, writeConcern) = {
        val tuple = checkedWriteRequest()
        tuple._1(requestId) -> tuple._2(requestId)
      }
      pickChannel(request) match {
        case Failure(error) => req.promise.failure(error)
        case Success((node, connection)) =>
          logger.debug("Sending request expecting response " + request + " by connection " + connection + " of node " + node.name)
          awaitingResponses += requestId -> AwaitingResponse(requestId, connection.channel.getId(), req.promise, isGetLastError = true, isMongo26WriteOp = false)
          logger.trace("registering writeConcern-awaiting response for requestID " + requestId + ", awaitingResponses: " + awaitingResponses)
          connection.send(request, writeConcern)
      }

    // monitor
    case ConnectAll => {
      updateNodeSet(nodeSet.createNeededChannels(self, options.nbChannelsPerNode))
      logger.debug("ConnectAll Job running... Status: " + nodeSet.nodes.map(_.toShortString).mkString(" | "))
      connectAll(nodeSet)
    }
    case RefreshAllNodes => {
      nodeSet.nodes.foreach { node =>
        logger.trace("try to refresh " + node.name)
        updateNodeSet(nodeSet.updateAll { node =>
          sendIsMaster(node, requestIds.isMaster.next)
        })
      }
      logger.debug("RefreshAllNodes Job running... Status: " + nodeSet.toShortString)
    }
    case ChannelConnected(channelId) => {
      updateNodeSet(nodeSet.updateByChannelId(channelId) { connection =>
        connection.copy(status = ConnectionStatus.Connected)
      } { node =>
        sendIsMaster(node, requestIds.isMaster.next)
      })
      logger.trace(s"Channel #$channelId connected. NodeSet status: ${nodeSet.toShortString}")
    }
    case channelUnavailable @ ChannelUnavailable(channelId) => {
      logger.debug(s"Channel #$channelId unavailable ($channelUnavailable).")
      val nodeSetWasReachable = nodeSet.isReachable
      val primaryWasAvailable = nodeSet.primary.isDefined
      channelUnavailable match {
        case _: ChannelClosed =>
          updateNodeSet(nodeSet.updateNodeByChannelId(channelId) { node =>
            val connections = node.connections.filter { connection =>
              connection.channel.getId() != channelId
            }
            node.copy(
              status = NodeStatus.Unknown,
              connections = connections,
              authenticated = if (connections.isEmpty) Set.empty else node.authenticated)
          })
        case _: ChannelDisconnected =>
          updateNodeSetOnDisconnect(channelId)
      }
      awaitingResponses.retain { (_, awaitingResponse) =>
        if (awaitingResponse.channelID == channelId) {
          logger.debug("completing promise " + awaitingResponse.promise + " with error='socket disconnected'")
          awaitingResponse.promise.failure(GenericDriverException("socket disconnected"))
          false
        } else true
      }
      if (!nodeSet.isReachable) {
        if(nodeSetWasReachable) {
          logger.error("The entire node set is unreachable, is there a network problem?")
          broadcastMonitors(SetUnavailable)
        }
        else logger.debug("The entire node set is still unreachable, is there a network problem?")
      } else if (!nodeSet.primary.isDefined) {
        if(primaryWasAvailable) {
          logger.error("The primary is unavailable, is there a network problem?")
          broadcastMonitors(PrimaryUnavailable)
        }
        else logger.debug("The primary is still unavailable, is there a network problem?")
      }
      logger.debug(channelId + " is disconnected")
    }
    // isMaster response
    case response: Response if requestIds.isMaster accepts response =>
      val nodeSetWasReachable = nodeSet.isReachable
      val primaryWasAvailable = nodeSet.primary.isDefined
      // TODO
      import reactivemongo.api.BSONSerializationPack
      import reactivemongo.api.commands.bson.BSONIsMasterCommandImplicits
      import reactivemongo.api.commands.Command

      // TODO
      val isMaster = Command.deserialize(BSONSerializationPack, response)(BSONIsMasterCommandImplicits.IsMasterResultReader)

      val ns = nodeSet.updateNodeByChannelId(response.info.channelId) { node =>
        val pingInfo =
          if (node.pingInfo.lastIsMasterId == response.header.responseTo)
            node.pingInfo.copy(ping = System.currentTimeMillis() - node.pingInfo.lastIsMasterTime, lastIsMasterTime = 0, lastIsMasterId = -1)
          else node.pingInfo
        val authenticating = isMaster.status match {
          case _: QueryableNodeStatus => authenticateNode(node, nodeSet.authenticates.toSeq)
          case _                      => node
        }
        authenticating.copy(
          status = isMaster.status,
          pingInfo = pingInfo,
          name = isMaster.replicaSet.map(_.me).getOrElse(node.name),
          tags = isMaster.replicaSet.flatMap(_.tags),
          protocolMetadata = ProtocolMetadata(MongoWireVersion(isMaster.minWireVersion), MongoWireVersion(isMaster.maxWireVersion), isMaster.maxBsonObjectSize, isMaster.maxMessageSizeBytes, isMaster.maxWriteBatchSize))
      }
      updateNodeSet {
        connectAll {
          ns.copy(nodes = ns.nodes ++ isMaster.replicaSet.toSeq.flatMap(_.hosts).collect {
            case host if !ns.nodes.exists(_.name == host) => Node(host, NodeStatus.Uninitialized, Vector.empty, Set.empty, None, ProtocolMetadata.Default)
          }).createNeededChannels(self, nbChannelsPerNode)
        }
      }
      /*IsMaster.ResultMaker(response).fold(
        e => {
          logger.error(s"error while processing isMaster response #${response.header.responseTo}", e)
        },
        isMaster => {
          val ns = nodeSet.updateNodeByChannelId(response.info.channelId) { node =>
            val pingInfo =
              if (node.pingInfo.lastIsMasterId == response.header.responseTo)
                node.pingInfo.copy(ping = System.currentTimeMillis() - node.pingInfo.lastIsMasterTime, lastIsMasterTime = 0, lastIsMasterId = -1)
              else node.pingInfo
            val authenticating = isMaster.status match {
              case _: QueryableNodeStatus => authenticateNode(node, nodeSet.authenticates.toSeq)
              case _                      => node
            }
            authenticating.copy(status = isMaster.status, pingInfo = pingInfo, name = isMaster.me.getOrElse(node.name), tags = isMaster.tags)
          }
          updateNodeSet {
            connectAll {
              (if (isMaster.hosts.isDefined) {
                ns.copy(nodes = ns.nodes ++ isMaster.hosts.get.collect {
                  case host if !ns.nodes.exists(_.name == host) => Node(host, NodeStatus.Uninitialized, Vector.empty, Set.empty, None)
                })
              } else {
                ns
              }).createNeededChannels(self, options.nbChannelsPerNode)
            }
          }
        })*/
      if(!nodeSetWasReachable && nodeSet.isReachable) {
        broadcastMonitors(new SetAvailable(nodeSet.protocolMetadata))
        logger.info("The node set is now available")
      }
      if(!primaryWasAvailable && nodeSet.primary.isDefined) {
        broadcastMonitors(new PrimaryAvailable(nodeSet.protocolMetadata))
        logger.info("The primary is now available")
      }

    case request @ AuthRequest(authenticate, _) => {
      // TODO warn auth ok
      AuthRequestsManager.addAuthRequest(request)
      updateNodeSet(authenticateNodeSet(nodeSet.copy(authenticates = nodeSet.authenticates + authenticate)))
    }
    // getnonce response
    case response: Response if requestIds.getNonce accepts response =>
      Getnonce.ResultMaker(response).fold(
        e =>
          logger.error(s"error while processing getNonce response #${response.header.responseTo}", e),
        nonce => {
          logger.debug("AUTH: got nonce for channel " + response.info.channelId + ": " + nonce)
          updateNodeSet(nodeSet.updateConnectionByChannelId(response.info.channelId) { connection =>
            connection.authenticating match {
              case Some(authenticating) =>
                connection.send(AuthenticateCommand(authenticating.user, authenticating.password, nonce)(authenticating.db).maker(requestIds.authenticate.next))
                connection.copy(authenticating = Some(authenticating.copy(nonce = Some(nonce))))
              case _ => connection
            }
          })
        })

    // authenticate response
    case response: Response if requestIds.authenticate accepts response => {
      logger.debug("AUTH: got authenticated response! " + response.info.channelId)
      val auth = nodeSet.pickByChannelId(response.info.channelId).flatMap(_._2.authenticating)
      updateNodeSet(auth match {
        case Some(authenticating) =>
          val originalAuthenticate = Authenticate(authenticating.db, authenticating.user, authenticating.password)
          val authenticated = AuthenticateCommand(response) match {
            case Right(successfulAuthentication) =>
              AuthRequestsManager.handleAuthResult(originalAuthenticate, successfulAuthentication)
              Some(Authenticated(authenticating.db, authenticating.user))
            case Left(error) =>
              AuthRequestsManager.handleAuthResult(originalAuthenticate, error)
              None
          }
          val ns = nodeSet.updateByChannelId(response.info.channelId) { connection =>
            authenticateConnection(connection.copy(
              authenticated = authenticated.map(connection.authenticated + _).getOrElse(connection.authenticated),
              authenticating = None), nodeSet.authenticates.toSeq)
          } { node =>
            node.copy(authenticated = authenticated.map(node.authenticated + _).getOrElse(node.authenticated))
          }
          if (!authenticated.isDefined)
            ns.copy(authenticates = ns.authenticates.-(originalAuthenticate))
          else ns
        case _ => nodeSet
      })
    }

    // any other response
    case response: Response if requestIds.common accepts response => {
      awaitingResponses.get(response.header.responseTo) match {
        case Some(AwaitingResponse(_, _, promise, isGetLastError, isMongo26WriteOp)) => {
          logger.debug("Got a response from " + response.info.channelId + "! Will give back message=" + response + " to promise " + promise)
          awaitingResponses -= response.header.responseTo
          if (response.error.isDefined) {
            logger.debug("{" + response.header.responseTo + "} sending a failure... (" + response.error.get + ")")
            if (response.error.get.isNotAPrimaryError)
              onPrimaryUnavailable()
            promise.failure(response.error.get)
          } else if (isGetLastError) {
            logger.debug("{" + response.header.responseTo + "} it's a getlasterror")
            // todo, for now rewinding buffer at original index
            val ridx = response.documents.readerIndex
            LastError(response).fold(
              e => {
                logger.error(s"Error deserializing LastError message #${response.header.responseTo}", e)
                promise.failure(new RuntimeException(s"Error deserializing LastError message #${response.header.responseTo}", e))
              },
              lastError => {
                if (lastError.inError) {
                  logger.debug("{" + response.header.responseTo + "} sending a failure (lasterror is not ok)")
                  if (lastError.isNotAPrimaryError)
                    onPrimaryUnavailable()
                  promise.failure(lastError)
                } else {
                  logger.trace("{" + response.header.responseTo + "} sending a success (lasterror is ok)")
                  response.documents.readerIndex(ridx)
                  promise.success(response)
                }
              })
          } else if(isMongo26WriteOp) {
            // TODO - logs, bson
            // MongoDB 26 Write Protocol errors
            logger.trace("received a response to a MongoDB2.6 Write Op")
            import reactivemongo.bson.lowlevel._
            import reactivemongo.core.netty.ChannelBufferReadableBuffer
            val reader = new LowLevelBsonDocReader(new ChannelBufferReadableBuffer(response.documents))
            val fields = reader.fieldStream
            val okField = fields.find(_.name == "ok")
            logger.trace(s"{${response.header.responseTo}} ok field is: $okField")
            val processedOk = okField.collect {
              case BooleanField(_, v) => v
              case IntField(_, v) => v != 0
              case DoubleField(_, v) => v != 0
            }.getOrElse(false)
            if(processedOk) {
              logger.trace(s"{${response.header.responseTo}} [MongoDB26 Write Op response] sending a success!")
              promise.success(response)
            } else {
              logger.debug(s"{${response.header.responseTo}} [MongoDB26 Write Op response] processedOk is false! sending an error")
              val notAPrimary = fields.find(_.name == "errmsg").exists {
                case errmsg @ LazyField(0x02, _, buf) =>
                  logger.debug(s"{${response.header.responseTo}} [MongoDB26 Write Op response] errmsg is $errmsg!")
                  buf.readString == "not a primary"
                case errmsg =>
                  logger.debug(s"{${response.header.responseTo}} [MongoDB26 Write Op response] errmsg is $errmsg but not interesting!")
                  false
              }
              if(notAPrimary) {
                logger.debug(s"{${response.header.responseTo}} [MongoDB26 Write Op response] not a primary error!")
                onPrimaryUnavailable()
              }
              promise.failure(new RuntimeException("not ok"))
            }
          } else {
            logger.trace(s"{${response.header.responseTo}} [MongoDB26 Write Op response] sending a success!")
            promise.success(response)
          }
        }
        case None => {
          logger.error("oups. " + response.header.responseTo + " not found! complete message is " + response)
        }
      }
    }
    case a @ _ => logger.error("not supported " + a)
  }

  // monitor -->
  var nodeSet: NodeSet = NodeSet(None, None, seeds.map(seed => Node(seed, NodeStatus.Unknown, Vector.empty, Set.empty, None, ProtocolMetadata.Default).createNeededChannels(self, 1)).toVector, initialAuthenticates.toSet)
  connectAll(nodeSet)
  // <-- monitor

  def onPrimaryUnavailable() {
    self ! RefreshAllNodes
    updateNodeSet(nodeSet.updateAll(node => if (node.status == NodeStatus.Primary) node.copy(status = NodeStatus.Unknown) else node))
    broadcastMonitors(PrimaryUnavailable)
  }

  def updateNodeSet(nodeSet: NodeSet): NodeSet = {
    this.nodeSet = nodeSet
    nodeSet
  }

  def secondaryOK(message: Request) = !message.op.requiresPrimary && (message.op match {
    case query: Query   => (query.flags & QueryFlags.SlaveOk) != 0
    case _: KillCursors => true
    case _: GetMore     => true
    case _              => false
  })

  def pickChannel(request: Request): Try[(Node, Connection)] = {
    if (request.channelIdHint.isDefined)
      nodeSet.pickByChannelId(request.channelIdHint.get).map(Success(_)).getOrElse(Failure(Exceptions.ChannelNotFound))
    else nodeSet.pick(request.readPreference).map(Success(_)).getOrElse(Failure(Exceptions.PrimaryUnavailableException))
  }

  override def postStop() {
    // COPY OF CLOSING CODE FROM LINE 218

    // cancel all jobs
    connectAllJob.cancel
    refreshAllJob.cancel

    // close all connections
    val listener = new ChannelGroupFutureListener {
      val factory = channelFactory
      val monitorActors = monitors
      def operationComplete(future: ChannelGroupFuture): Unit = {
        logger.debug("Netty says all channels are closed.")
        factory.channelFactory.releaseExternalResources
      }
    }
    allChannelGroup(nodeSet).close.addListener(listener)

    // fail all requests waiting for a response
    awaitingResponses.foreach( _._2.promise.failure(Exceptions.ClosedException) )
    awaitingResponses.empty

    logger.warn(s"MongoDBSystem $self stopped.")
  }

  def broadcastMonitors(message: AnyRef) = monitors.foreach(_ ! message)

  def connectAll(nodeSet: NodeSet) = {
    for {
      node <- nodeSet.nodes
      connection <- node.connections if !connection.channel.isConnected()
    } yield connection.channel.connect(new InetSocketAddress(node.host, node.port))
    nodeSet
  }

  def sendIsMaster(node: Node, id: Int) = {
    node.connected.headOption.map { channel =>
      channel.send(IsMaster().maker(id))
      if (node.pingInfo.lastIsMasterId == -1) {
        node.copy(pingInfo = node.pingInfo.copy(lastIsMasterTime = System.currentTimeMillis(), lastIsMasterId = id))
      } else if (node.pingInfo.lastIsMasterId >= PingInfo.pingTimeout) {
        node.copy(pingInfo = node.pingInfo.copy(lastIsMasterTime = System.currentTimeMillis(), lastIsMasterId = id, ping = Long.MaxValue))
      } else {
        node
      }
    }.getOrElse {
      node
    }
  }

  def allChannelGroup(nodeSet: NodeSet) = {
    val result = new DefaultChannelGroup
    for (node <- nodeSet.nodes) {
      for (connection <- node.connections)
        result.add(connection.channel)
    }
    result
  }

  // Auth Methods
  object AuthRequestsManager {
    private var authRequests: Map[Authenticate, List[Promise[SuccessfulAuthentication]]] = Map.empty
    def addAuthRequest(request: AuthRequest): Map[Authenticate, List[Promise[SuccessfulAuthentication]]] = {
      val found = authRequests.get(request.authenticate)
      authRequests = authRequests + (request.authenticate -> (request.promise :: found.getOrElse(Nil)))
      authRequests
    }
    def handleAuthResult(authenticate: Authenticate, result: SuccessfulAuthentication): Map[Authenticate, List[Promise[SuccessfulAuthentication]]] = {
      val found = authRequests.get(authenticate)
      if (found.isDefined) {
        found.get.foreach { _.success(result) }
        authRequests = authRequests.-(authenticate)
      }
      authRequests
    }
    def handleAuthResult(authenticate: Authenticate, result: Throwable): Map[Authenticate, List[Promise[SuccessfulAuthentication]]] = {
      val found = authRequests.get(authenticate)
      if (found.isDefined) {
        found.get.foreach { _.failure(result) }
        authRequests = authRequests - authenticate
      }
      authRequests
    }
  }

}

case class AuthRequest(authenticate: Authenticate, promise: Promise[SuccessfulAuthentication] = Promise()) {
  def future: Future[SuccessfulAuthentication] = promise.future
}

object MongoDBSystem {
  private[actors] val DefaultConnectionRetryInterval: Int = 2000 // milliseconds
  private val logger = LazyLogger("reactivemongo.core.actors.MongoDBSystem")
}

private[actors] case class AwaitingResponse(
  requestID: Int,
  channelID: Int,
  promise: Promise[Response],
  isGetLastError: Boolean,
  isMongo26WriteOp: Boolean)

/** A message to send to a MonitorActor to be warned when a primary has been discovered. */
case object WaitForPrimary

<<<<<<< HEAD
/**
 * A monitor for MongoDBSystem actors.
 *
 * This monitor will be sent node state change events (like PrimaryAvailable, PrimaryUnavailable, etc.).
 * See WaitForPrimary message.
 */
class MonitorActor(sys: ActorRef) extends Actor {
  import MonitorActor._
  import scala.collection.mutable.Queue

  sys ! RegisterMonitor

  private val waitingForPrimary = Queue[ActorRef]()
  var primaryAvailable = false

  private val waitingForClose = Queue[ActorRef]()
  var killed = false

  override def receive = {
    case PrimaryAvailable =>
      logger.debug("set: a primary is available")
      primaryAvailable = true
      waitingForPrimary.dequeueAll(_ => true).foreach(_ ! PrimaryAvailable)
    case PrimaryUnavailable =>
      logger.debug("set: no primary available")
      primaryAvailable = false
    case WaitForPrimary =>
      if (killed)
        sender ! Failure(new RuntimeException("MongoDBSystem actor shutting down or no longer active"))
      else if (primaryAvailable) {
        logger.debug(sender + " is waiting for a primary... available right now, go!")
        sender ! PrimaryAvailable
      } else {
        logger.debug(sender + " is waiting for a primary...  not available, warning as soon a primary is available.")
        waitingForPrimary += sender
      }
    case Close =>
      logger.debug("Monitor received Close")
      killed = true
      sys ! Close
      waitingForClose += sender
      waitingForPrimary.dequeueAll(_ => true).foreach(_ ! Failure(new RuntimeException("MongoDBSystem actor shutting down or no longer active")))
    case Closed =>
      logger.debug(s"Monitor $self closed, stopping...")
      waitingForClose.dequeueAll(_ => true).foreach(_ ! Closed)
      context.stop(self)
  }

  override def postStop {
    // COPY OF CLOSING CODE FROM LINE 656
    // I'm not sure this will actually be useful because the close message we send to sys
    // will probably not be received if we are stopping because the Actorsystem is killed.
    // I can't hurt though...
    killed = true
    sys ! Close
    waitingForClose += sender
    waitingForPrimary.dequeueAll(_ => true).foreach(_ ! Failure(new RuntimeException("MongoDBSystem actor shutting down or no longer active")))

    // EXECUTE "CLOSED" CODE too?

    logger.debug(s"Monitor $self stopped.")
  }
}

object MonitorActor {
  private val logger = LazyLogger("reactivemongo.core.actors.MonitorActor")
}

=======
>>>>>>> 8c142e75
// exceptions
object Exceptions {
  /** An exception thrown when a request needs a non available primary. */
  object PrimaryUnavailableException extends DriverException {
    val message = "No primary node is available!"
  }
  /** An exception thrown when the entire node set is unavailable. The application may not have access to the network anymore. */
  object NodeSetNotReachable extends DriverException {
    val message = "The node set can not be reached! Please check your network connectivity."
  }
  object ChannelNotFound extends DriverException {
    val message = "ChannelNotFound"
  }
  object ClosedException extends DriverException {
    val message = "This MongoConnection is closed"
  }
}

private[actors] class RequestIds {
  // all requestIds [0, 1000[ are for isMaster messages
  val isMaster = RequestIdGenerator(0, 999)
  // all requestIds [1000, 2000[ are for getnonce messages
  val getNonce = RequestIdGenerator(1000, 1999)
  // all requestIds [2000, 3000[ are for authenticate messages
  val authenticate = RequestIdGenerator(2000, 2999)
  // all requestIds [3000[ are for common messages
  val common = RequestIdGenerator(3000, Int.MaxValue - 1)
}

private[actors] case class RequestIdGenerator(
    lower: Int,
    upper: Int) {
  private val iterator = Iterator.iterate(lower)(i => if (i == upper) lower else i + 1)

  def next = iterator.next
  def accepts(id: Int): Boolean = id >= lower && id <= upper
  def accepts(response: Response): Boolean = accepts(response.header.responseTo)
}<|MERGE_RESOLUTION|>--- conflicted
+++ resolved
@@ -375,7 +375,7 @@
         connectAll {
           ns.copy(nodes = ns.nodes ++ isMaster.replicaSet.toSeq.flatMap(_.hosts).collect {
             case host if !ns.nodes.exists(_.name == host) => Node(host, NodeStatus.Uninitialized, Vector.empty, Set.empty, None, ProtocolMetadata.Default)
-          }).createNeededChannels(self, nbChannelsPerNode)
+          }).createNeededChannels(self, options.nbChannelsPerNode)
         }
       }
       /*IsMaster.ResultMaker(response).fold(
@@ -680,77 +680,6 @@
 /** A message to send to a MonitorActor to be warned when a primary has been discovered. */
 case object WaitForPrimary
 
-<<<<<<< HEAD
-/**
- * A monitor for MongoDBSystem actors.
- *
- * This monitor will be sent node state change events (like PrimaryAvailable, PrimaryUnavailable, etc.).
- * See WaitForPrimary message.
- */
-class MonitorActor(sys: ActorRef) extends Actor {
-  import MonitorActor._
-  import scala.collection.mutable.Queue
-
-  sys ! RegisterMonitor
-
-  private val waitingForPrimary = Queue[ActorRef]()
-  var primaryAvailable = false
-
-  private val waitingForClose = Queue[ActorRef]()
-  var killed = false
-
-  override def receive = {
-    case PrimaryAvailable =>
-      logger.debug("set: a primary is available")
-      primaryAvailable = true
-      waitingForPrimary.dequeueAll(_ => true).foreach(_ ! PrimaryAvailable)
-    case PrimaryUnavailable =>
-      logger.debug("set: no primary available")
-      primaryAvailable = false
-    case WaitForPrimary =>
-      if (killed)
-        sender ! Failure(new RuntimeException("MongoDBSystem actor shutting down or no longer active"))
-      else if (primaryAvailable) {
-        logger.debug(sender + " is waiting for a primary... available right now, go!")
-        sender ! PrimaryAvailable
-      } else {
-        logger.debug(sender + " is waiting for a primary...  not available, warning as soon a primary is available.")
-        waitingForPrimary += sender
-      }
-    case Close =>
-      logger.debug("Monitor received Close")
-      killed = true
-      sys ! Close
-      waitingForClose += sender
-      waitingForPrimary.dequeueAll(_ => true).foreach(_ ! Failure(new RuntimeException("MongoDBSystem actor shutting down or no longer active")))
-    case Closed =>
-      logger.debug(s"Monitor $self closed, stopping...")
-      waitingForClose.dequeueAll(_ => true).foreach(_ ! Closed)
-      context.stop(self)
-  }
-
-  override def postStop {
-    // COPY OF CLOSING CODE FROM LINE 656
-    // I'm not sure this will actually be useful because the close message we send to sys
-    // will probably not be received if we are stopping because the Actorsystem is killed.
-    // I can't hurt though...
-    killed = true
-    sys ! Close
-    waitingForClose += sender
-    waitingForPrimary.dequeueAll(_ => true).foreach(_ ! Failure(new RuntimeException("MongoDBSystem actor shutting down or no longer active")))
-
-    // EXECUTE "CLOSED" CODE too?
-
-    logger.debug(s"Monitor $self stopped.")
-  }
-}
-
-object MonitorActor {
-  private val logger = LazyLogger("reactivemongo.core.actors.MonitorActor")
-}
-
-=======
->>>>>>> 8c142e75
 // exceptions
 object Exceptions {
   /** An exception thrown when a request needs a non available primary. */

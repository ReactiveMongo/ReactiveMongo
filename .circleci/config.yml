--- conflicted
+++ resolved
@@ -467,13 +467,8 @@
           mongo_profile: invalid-ssl
 
       - integration_test_suite:
-<<<<<<< HEAD
-          name: mongo6_openjdk11_scala3_akka26_rs
+          name: mongo8_openjdk17_scala3_akka26_rs
           scala_version: '3.5.0'
-=======
-          name: mongo8_openjdk17_scala3_akka26_rs
-          scala_version: '3.4.2'
->>>>>>> bbc64358
           akka_version: 2.6.20
           mongo_version: 8
           mongo_profile: rs

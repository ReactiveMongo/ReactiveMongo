import sbt._
import sbt.Keys._
import scala.language.postfixOps

object BuildSettings {
  val filter = { (ms: Seq[(File, String)]) =>
    ms filter {
      case (file, path) =>
        path != "logback.xml" && !path.startsWith("toignore") &&
        !path.startsWith("samples")
    }
  }

  val baseSettings = Seq(organization := "org.reactivemongo")

  val java8 = scala.util.Properties.isJavaAtLeast("1.8")

  val buildSettings = Defaults.coreDefaultSettings ++ baseSettings ++ Seq(
    scalaVersion := "2.12.4",
    crossScalaVersions := Seq("2.10.7", "2.11.12", scalaVersion.value),
    crossVersion := CrossVersion.binary,
    //parallelExecution in Test := false,
    //fork in Test := true, // Don't share executioncontext between SBT CLI/tests
    unmanagedSourceDirectories in Compile ++= {
      val jdir = if (java8) "java8" else "java7"

      Seq((sourceDirectory in Compile).value / jdir)
    },
    unmanagedSourceDirectories in Test ++= {
      val jdir = if (java8) "java8" else "java7"

      Seq((sourceDirectory in Compile).value / jdir)
    },
    scalacOptions ++= Seq(
      "-encoding", "UTF-8",
      "-unchecked",
      "-deprecation",
      "-feature",
      //"-Xfatal-warnings",
      "-Xlint",
      "-Ywarn-numeric-widen",
      "-Ywarn-dead-code",
      "-Ywarn-value-discard",
      "-g:vars"
    ),
    scalacOptions in Compile ++= {
      if (!scalaVersion.value.startsWith("2.11.")) Nil
      else Seq(
        "-Yconst-opt",
        "-Yclosure-elim",
        "-Ydead-code",
        "-Yopt:_"
      )
    },
    scalacOptions in Compile ++= {
      if (scalaVersion.value startsWith "2.10.") Nil
      else Seq(
        "-Ywarn-infer-any",
        "-Ywarn-unused",
        "-Ywarn-unused-import",
        "-Xlint:missing-interpolator"
      )
    },
    scalacOptions in Compile ++= {
      if (!scalaVersion.value.startsWith("2.12.")) Seq("-target:jvm-1.6")
      else Seq("-target:jvm-1.8")
    },
    scalacOptions in (Compile, console) ~= {
      _.filterNot { opt => opt.startsWith("-X") || opt.startsWith("-Y") }
    },
    scalacOptions in (Test, console) ~= {
      _.filterNot { opt => opt.startsWith("-X") || opt.startsWith("-Y") }
    },
    scalacOptions in (Compile, doc) ++= Seq("-unchecked", "-deprecation",
      /*"-diagrams", */"-implicits", "-skip-packages", "samples"),
    scalacOptions in (Compile, doc) ++= Opts.doc.title("ReactiveMongo API"),
    scalacOptions in (Compile, doc) ++= Opts.doc.version(Release.major.value),
    scalacOptions in Compile := {
      val opts = (scalacOptions in Compile).value

      if (scalaVersion.value != "2.10.7") opts
      else {
        opts.filter(_ != "-Ywarn-unused-import")
      }
    },
    mappings in (Compile, packageBin) ~= filter,
    mappings in (Compile, packageSrc) ~= filter,
    mappings in (Compile, packageDoc) ~= filter
  ) ++ Publish.settings ++ Format.settings ++ (
    Release.settings ++ Publish.mimaSettings)
}

object Resolvers {
  val typesafe = Seq(
    "Typesafe repository snapshots" at "http://repo.typesafe.com/typesafe/snapshots/",
    "Typesafe repository releases" at "http://repo.typesafe.com/typesafe/releases/")
  val resolversList = typesafe
}

object Dependencies {
  val akka = Def.setting[Seq[ModuleID]] {
    val ver = sys.env.get("AKKA_VERSION").getOrElse {
      if (scalaVersion.value startsWith "2.12.") "2.5.6"
      else "2.3.13"
    }

    Seq(
      "com.typesafe.akka" %% "akka-actor" % ver,
      "com.typesafe.akka" %% "akka-testkit" % ver % Test,
      "com.typesafe.akka" %% "akka-slf4j" % ver % Test)
  }

  val playIteratees = Def.setting[ModuleID] {
    val ver = sys.env.get("ITERATEES_VERSION").getOrElse {
      if (scalaVersion.value startsWith "2.10.") "2.3.9"
      else "2.6.1"
    }

    "com.typesafe.play" %% "play-iteratees" % ver
  }

  val specsVer = "3.8.6" // TODO: 3.9.4, 4.x
  val specs = "org.specs2" %% "specs2-core" % specsVer % Test

  val slf4jVer = "1.7.12"
  val log4jVer = "2.5"

  val slf4j = "org.slf4j" % "slf4j-api" % slf4jVer
  val slf4jSimple = "org.slf4j" % "slf4j-simple" % slf4jVer

  val logApi = Seq(
    slf4j % "provided",
    "org.apache.logging.log4j" % "log4j-api" % log4jVer // deprecated
  ) ++ Seq("log4j-core", "log4j-slf4j-impl").map(
    "org.apache.logging.log4j" % _ % log4jVer % Test)

  val shapelessTest = "com.chuusai" %% "shapeless" % "2.3.2"

  val commonsCodec = "commons-codec" % "commons-codec" % "1.10"
}

object Documentation {
  import sbtunidoc.{ ScalaUnidocPlugin => UnidocPlugin }
  import sbtunidoc.BaseUnidocPlugin.autoImport._//
  import UnidocPlugin.autoImport.ScalaUnidoc

  def mappings(org: String, location: String, revision: String => String = identity)(names: String*) = Def.task[Map[File, URL]] {
    (for {
      entry: Attributed[File] <- (fullClasspath in Compile).value
      module: ModuleID <- entry.get(moduleID.key)
      if module.organization == org
      if names.exists(module.name.startsWith)
      rev = revision(module.revision)
    } yield entry.data -> url(location.format(rev)))(scala.collection.breakOut)
  }

  val settings = UnidocPlugin.projectSettings ++ Seq(
    unidocProjectFilter in (ScalaUnidoc, unidoc) := {
      inAnyProject -- inProjects(
        ReactiveMongoBuild.shaded, ReactiveMongoBuild.jmx)
    },
    apiMappings ++= mappings("org.scala-lang", "http://scala-lang.org/api/%s/")("scala-library").value
  )
}

object ReactiveMongoBuild extends Build {
  import BuildSettings._
  import Resolvers._
  import Dependencies._

  import sbtassembly.{
    AssemblyKeys, MergeStrategy, PathList, ShadeRule
  }, AssemblyKeys._

  import com.typesafe.tools.mima.core._, ProblemFilters._
  import com.typesafe.tools.mima.plugin.MimaKeys.{
    mimaBinaryIssueFilters, mimaPreviousArtifacts
  }

  import com.github.sbt.cpd.CpdPlugin
  import sbtunidoc.ScalaUnidocPlugin

  val travisEnv = taskKey[Unit]("Print Travis CI env")

  val projectPrefix = "ReactiveMongo"

  lazy val reactivemongo = Project(
    s"$projectPrefix-Root",
    file("."),
    settings = buildSettings ++ Documentation.settings).
    settings(
      publishArtifact := false,
      mimaPreviousArtifacts := Set.empty,
      travisEnv in Test := { // test:travisEnv from SBT CLI
        val (akkaLower, akkaUpper) = "2.3.13" -> "2.5.6"
        val (playLower, playUpper) = "2.3.8" -> "2.6.1"
        val (mongoLower, mongoUpper) = "2_6" -> "3_4"

        val specs = List[(String, List[String])](
          "MONGO_VER" -> List("2_6", "3", "3_4"),
          "MONGO_PROFILE" -> List("default", "invalid-ssl", "mutual-ssl", "rs", "x509"),
          "AKKA_VERSION" -> List(akkaLower, akkaUpper),
          "ITERATEES_VERSION" -> List(playLower, playUpper)
        )

        lazy val integrationEnv = specs.flatMap {
          case (key, values) => values.map(key -> _)
        }.combinations(specs.size).filterNot { flags =>
          /* chrono-compat exclusions */
          (flags.contains("AKKA_VERSION" -> akkaLower) && flags.
            contains("ITERATEES_VERSION" -> playUpper)) ||
          (flags.contains("AKKA_VERSION" -> akkaUpper) && flags.
            contains("ITERATEES_VERSION" -> playLower)) ||
          (flags.contains("MONGO_VER" -> mongoLower) && flags.
            contains("ITERATEES_VERSION" -> playUpper)) ||
          (flags.contains("MONGO_VER" -> mongoUpper) && flags.
            contains("ITERATEES_VERSION" -> playLower)) ||
          (flags.contains("MONGO_VER" -> mongoUpper) && flags.
            contains("AKKA_VERSION" -> akkaLower)) ||
          (flags.contains("AKKA_VERSION" -> akkaLower) && flags.
            contains("MONGO_PROFILE" -> "rs")) ||
          /* profile exclusions */
          (!flags.contains("MONGO_VER" -> mongoUpper) && flags.
            contains("MONGO_PROFILE" -> "invalid-ssl")) ||
          (!flags.contains("MONGO_VER" -> mongoUpper) && flags.
            contains("MONGO_PROFILE" -> "mutual-ssl")) ||
          (!flags.contains("MONGO_VER" -> mongoUpper) && flags.
            contains("MONGO_PROFILE" -> "x509")) ||
          (flags.contains("MONGO_VER" -> mongoLower) && flags.
            contains("MONGO_PROFILE" -> "rs") && flags.
            contains("ITERATEES_VERSION" -> playLower))
        }.collect {
          case flags if (flags.map(_._1).toSet.size == specs.size) =>
            ("CI_CATEGORY" -> "INTEGRATION_TESTS") :: flags.sortBy(_._1)
        }.toList

        @inline def integrationVars(flags: List[(String, String)]): String =
          flags.map { case (k, v) => s"$k=$v" }.mkString(" ")

        def integrationMatrix =
          integrationEnv.map(integrationVars).map { c => s"  - $c" }

        def matrix = (List("env:", "  - CI_CATEGORY=UNIT_TESTS").iterator ++ (
          integrationMatrix :+ "matrix: " :+ "  exclude: ") ++ List(
          "    - scala: 2.10.7",
            "      jdk: oraclejdk8",
            "      env: CI_CATEGORY=UNIT_TESTS") ++ List(
          "    - scala: 2.11.12",
              "      jdk: oraclejdk7",
              "      env: CI_CATEGORY=UNIT_TESTS") ++ List(
          "    - scala: 2.12.4",
                "      jdk: oraclejdk7",
                "      env: CI_CATEGORY=UNIT_TESTS") ++ (
          integrationEnv.flatMap { flags =>
            if (flags.contains("CI_CATEGORY" -> "INTEGRATION_TESTS") &&
              (/* time-compat exclusions: */
                flags.contains("ITERATEES_VERSION" -> playUpper) ||
                  flags.contains("AKKA_VERSION" -> akkaUpper) ||
                  flags.contains("MONGO_VER" -> mongoUpper) ||
                  /* profile priority exclusions: */
                  flags.contains("MONGO_PROFILE" -> "invalid-ssl") ||
                  flags.contains("MONGO_PROFILE" -> "mutual-ssl"))) {
              List(
                "    - scala: 2.10.7",
                s"      env: ${integrationVars(flags)}",
                "    - jdk: oraclejdk7",
                s"      env: ${integrationVars(flags)}"
              )
            } else if (flags.contains("CI_CATEGORY" -> "INTEGRATION_TESTS") &&
              (/* time-compat exclusions: */
                flags.contains("ITERATEES_VERSION" -> playLower) ||
                  flags.contains("AKKA_VERSION" -> akkaLower) ||
                  flags.contains("MONGO_VER" -> mongoLower)
              )) {
              List(
                "    - scala: 2.12.4",
                s"      env: ${integrationVars(flags)}",
                "    - jdk: oraclejdk8",
                s"      env: ${integrationVars(flags)}"
              )
            } else List.empty[String]
          })
        ).mkString("\r\n")

        println(s"# Travis CI env\r\n$matrix")
      }
    ).aggregate(bson, bsonmacros, shaded, driver, jmx).
    enablePlugins(ScalaUnidocPlugin, CpdPlugin)

  import scala.xml.{ Elem => XmlElem, Node => XmlNode }
  private def transformPomDependencies(tx: XmlElem => Option[XmlNode]): XmlNode => XmlNode = { node: XmlNode =>
    import scala.xml.{ NodeSeq, XML }
    import scala.xml.transform.{ RewriteRule, RuleTransformer }

    val tr = new RuleTransformer(new RewriteRule {
      override def transform(node: XmlNode): NodeSeq = node match {
        case e: XmlElem if e.label == "dependency" => tx(e) match {
          case Some(n) => n
          case _ => NodeSeq.Empty
        }

        case _ => node
      }
    })

    tr.transform(node).headOption match {
      case Some(transformed) => transformed
      case _ => sys.error("Fails to transform the POM")
    }
  }

  import com.github.sbt.findbugs.FindbugsKeys.findbugsAnalyzedPath

  lazy val shaded = Project(
    s"$projectPrefix-Shaded",
    file("shaded"),
    settings = baseSettings ++ Publish.settings ++ Seq(
      mimaPreviousArtifacts := Set.empty,
      crossPaths := false,
      autoScalaLibrary := false,
      libraryDependencies ++= Seq(
        "io.netty" % "netty" % "3.10.6.Final" cross CrossVersion.Disabled,
        "com.google.guava" % "guava" % "19.0" cross CrossVersion.Disabled
      ),
      assemblyShadeRules in assembly := Seq(
        ShadeRule.rename("org.jboss.netty.**" -> "shaded.netty.@1").inAll,
        ShadeRule.rename("com.google.**" -> "shaded.google.@1").inAll
      ),
      pomPostProcess := transformPomDependencies { _ => None },
      makePom := makePom.dependsOn(assembly).value,
      packageBin in Compile := target.value / (
        assemblyJarName in assembly).value
    )
  )

  private val driverFilter: Seq[(File, String)] => Seq[(File, String)] = {
    (_: Seq[(File, String)]).filter {
      case (file, name) =>
        !(name endsWith "external/reactivemongo/StaticListenerBinder.class")
    }
  } andThen BuildSettings.filter

  private val commonCleanup: ClassLoader => Unit = { cl =>
    import scala.language.reflectiveCalls

    val c = cl.loadClass("Common$")
    type M = { def close(): Unit }
    val m: M = c.getField("MODULE$").get(null).asInstanceOf[M]

    m.close()
  }

  lazy val bson = Project(
    s"$projectPrefix-BSON",
    file("bson"),
    settings = buildSettings ++ Findbugs.settings ++ Seq(
      libraryDependencies ++= Seq(specs,
        "org.specs2" %% "specs2-scalacheck" % specsVer % Test,
        "org.typelevel" %% "discipline" % "0.7.2" % Test,
        "org.spire-math" %% "spire-laws" % "0.13.0" % Test),
      mimaBinaryIssueFilters ++= {
        import ProblemFilters.{ exclude => x }
        @inline def irt(s: String) = x[IncompatibleResultTypeProblem](s)
        @inline def mtp(s: String) = x[MissingTypesProblem](s)
        @inline def fmp(s: String) = x[FinalMethodProblem](s)
        @inline def imt(s: String) = x[IncompatibleMethTypeProblem](s)

        Seq(
          mtp("reactivemongo.bson.BSONTimestamp$"),
          irt("reactivemongo.bson.Producer.noneOptionValue2Producer"),
          irt("reactivemongo.bson.Producer.noneOptionValueProducer"),
          irt("reactivemongo.bson.Producer.nameOptionValue2Producer"),
          irt("reactivemongo.bson.Producer.valueProducer"),
          irt("reactivemongo.bson.Producer.optionValueProducer"),
          mtp("reactivemongo.bson.ExtendedNumeric"),
          fmp("reactivemongo.bson.ExtendedNumeric.value"),
          imt("reactivemongo.bson.ExtendedNumeric.this"),
          mtp("reactivemongo.bson.ExtendedNumeric$")
        )
      }
    )
  ).enablePlugins(CpdPlugin)

  lazy val bsonmacros = Project(
    s"$projectPrefix-BSON-Macros",
    file("macros"),
    settings = buildSettings ++ Findbugs.settings ++ Seq(
      libraryDependencies ++= Seq(specs,
        "org.scala-lang" % "scala-compiler" % scalaVersion.value % Provided,
        shapelessTest % Test
      )
    ))
    .enablePlugins(CpdPlugin)
    .dependsOn(bson)

  val driverCleanup = taskKey[Unit]("Driver compilation cleanup")

  lazy val driver = Project(
    projectPrefix,
    file("driver"),
    settings = buildSettings ++ Findbugs.settings ++ Seq(
      resolvers := resolversList,
      compile in Compile := (compile in Compile).
        dependsOn(assembly in shaded).value,
      sourceGenerators in Compile += Def.task {
        val ver = version.value
        val dir = (sourceManaged in Compile).value
        val outdir = dir / "reactivemongo" / "api"
        val f = outdir / "Version.scala"

        outdir.mkdirs()

        Seq(IO.writer[File](f, "", IO.defaultCharset, false) { w =>
          w.append(s"""package reactivemongo.api
object Version {
  /** The ReactiveMongo API version */
  override val toString = "$ver"

  /** The major version (e.g. 0.12 for the release 0.12.0) */
  val majorVersion = "${Release.major.value}"
}""")

          f
        })
      }.taskValue,
      driverCleanup := {
        val classDir = (classDirectory in Compile).value
        val extDir = {
          val d = target.value / "external" / "reactivemongo"
          d.mkdirs(); d
        }

        val classFile = "StaticListenerBinder.class"
        val listenerClass = classDir / "external" / "reactivemongo" / classFile

        streams.value.log(s"Cleanup $listenerClass ...")

        IO.move(listenerClass, extDir / classFile)
      },
      driverCleanup := driverCleanup.triggeredBy(compile in Compile).value,
      unmanagedJars in Compile := {
        val shadedDir = (target in shaded).value
        val shadedJar = (assemblyJarName in (shaded, assembly)).value

        (shadedDir / "classes").mkdirs() // Findbugs workaround

        Seq(Attributed(shadedDir / shadedJar)(AttributeMap.empty))
      },
      libraryDependencies ++= akka.value ++ Seq(
        playIteratees.value, commonsCodec,
        shapelessTest % Test, specs) ++ logApi,
      findbugsAnalyzedPath += target.value / "external",
      mimaBinaryIssueFilters ++= {
        import ProblemFilters.{ exclude => x }
        @inline def mmp(s: String) = x[MissingMethodProblem](s)
        @inline def imt(s: String) = x[IncompatibleMethTypeProblem](s)
        @inline def fmp(s: String) = x[FinalMethodProblem](s)
        @inline def fcp(s: String) = x[FinalClassProblem](s)
        @inline def irt(s: String) = x[IncompatibleResultTypeProblem](s)
        @inline def mtp(s: String) = x[MissingTypesProblem](s)
        @inline def mcp(s: String) = x[MissingClassProblem](s)

        // 2.12
        val f212: ProblemFilter = {
          case MissingClassProblem(cls) => {
            !(cls.fullName.startsWith(
              "reactivemongo.api.commands.AggregationFramework") ||
              cls.fullName.startsWith(
                "reactivemongo.api.commands.GroupAggregation"))
          }

          case MissingTypesProblem(cls, _) => {
            !(cls.fullName.startsWith(
              "reactivemongo.api.commands.AggregationFramework") ||
              cls.fullName.startsWith(
                "reactivemongo.api.commands.GroupAggregation"))
          }

          case _ => true
        }

        Seq( // TODO: according Scala version
          f212,
          exclude[DirectAbstractMethodProblem](
            "reactivemongo.api.Cursor.headOption"),
          exclude[DirectAbstractMethodProblem](
            "reactivemongo.api.collections.GenericQueryBuilder.readPreference"),
          // --
          mcp("reactivemongo.api.MongoConnection$MonitorActor$"),
          imt("reactivemongo.api.MongoConnection.sendExpectingResponse"), // priv
          mcp("reactivemongo.api.ReadPreference$BSONDocumentWrapper$"), // priv
          mcp("reactivemongo.api.ReadPreference$BSONDocumentWrapper"), // priv
          fcp("reactivemongo.api.MongoDriver$SupervisorActor"), // private
          mcp("reactivemongo.api.MongoDriver$SupervisorActor$"), // private
          fcp("reactivemongo.api.collections.bson.BSONCollection"),
          imt("reactivemongo.core.actors.AwaitingResponse.apply"), // private
          imt("reactivemongo.core.actors.AwaitingResponse.this"), // private
          mmp("reactivemongo.core.protocol.MongoHandler.this"), // private
          fcp("reactivemongo.core.nodeset.ChannelFactory"),
          mcp("reactivemongo.core.actors.RefreshAllNodes"),
          mcp("reactivemongo.core.actors.RefreshAllNodes$"),
          mmp("reactivemongo.core.actors.MongoDBSystem.DefaultConnectionRetryInterval"),
          imt("reactivemongo.core.netty.ChannelBufferReadableBuffer.apply"),
          irt("reactivemongo.core.netty.ChannelBufferReadableBuffer.buffer"),
          imt("reactivemongo.core.netty.ChannelBufferReadableBuffer.this"),
          irt("reactivemongo.core.netty.ChannelBufferWritableBuffer.buffer"),
          imt(
            "reactivemongo.core.netty.ChannelBufferWritableBuffer.writeBytes"),
          imt("reactivemongo.core.netty.ChannelBufferWritableBuffer.this"),
          irt("reactivemongo.core.netty.BufferSequence.merged"),
          imt("reactivemongo.core.netty.BufferSequence.this"),
          imt("reactivemongo.core.netty.BufferSequence.apply"),
          imt("reactivemongo.core.protocol.package.RichBuffer"),
          imt(
            "reactivemongo.core.protocol.BufferAccessors.writeTupleToBuffer2"),
          imt(
            "reactivemongo.core.protocol.BufferAccessors.writeTupleToBuffer4"),
          imt(
            "reactivemongo.core.protocol.BufferAccessors.writeTupleToBuffer3"),
          mtp("reactivemongo.core.protocol.MongoHandler"),
          imt("reactivemongo.core.protocol.MongoHandler.exceptionCaught"),
          imt("reactivemongo.core.protocol.MongoHandler.channelConnected"),
          imt("reactivemongo.core.protocol.MongoHandler.writeComplete"),
          imt("reactivemongo.core.protocol.MongoHandler.log"),
          imt("reactivemongo.core.protocol.MongoHandler.writeRequested"),
          imt("reactivemongo.core.protocol.MongoHandler.messageReceived"),
          imt("reactivemongo.core.protocol.MongoHandler.channelClosed"),
          imt("reactivemongo.core.protocol.MongoHandler.channelDisconnected"),
          mtp("reactivemongo.core.protocol.ResponseDecoder"),
          imt("reactivemongo.core.protocol.ResponseDecoder.decode"),
          mtp("reactivemongo.core.protocol.ResponseFrameDecoder"),
          imt("reactivemongo.core.protocol.ResponseFrameDecoder.decode"),
          imt("reactivemongo.core.protocol.BufferAccessors#BufferInteroperable.apply"),
          mtp("reactivemongo.core.protocol.RequestEncoder"),
          imt("reactivemongo.core.protocol.RequestEncoder.encode"),
          mmp("reactivemongo.core.protocol.ChannelBufferReadable.apply"),
          imt("reactivemongo.core.protocol.ChannelBufferReadable.readFrom"),
          imt("reactivemongo.core.protocol.MessageHeader.readFrom"),
          imt("reactivemongo.core.protocol.MessageHeader.apply"),
          imt("reactivemongo.core.protocol.Response.copy"),
          irt("reactivemongo.core.protocol.Response.documents"),
          imt("reactivemongo.core.protocol.Response.this"),
          imt("reactivemongo.core.protocol.ReplyDocumentIterator.apply"),
          imt("reactivemongo.core.protocol.Response.apply"),
          irt("reactivemongo.core.protocol.package#RichBuffer.writeString"),
          irt("reactivemongo.core.protocol.package#RichBuffer.buffer"),
          irt("reactivemongo.core.protocol.package#RichBuffer.writeCString"),
          imt("reactivemongo.core.protocol.package#RichBuffer.this"),
          imt("reactivemongo.core.protocol.Reply.readFrom"),
          imt("reactivemongo.core.protocol.Reply.apply"),
          imt("reactivemongo.core.nodeset.Connection.apply"),
          imt("reactivemongo.core.nodeset.Connection.copy"),
          irt("reactivemongo.core.nodeset.Connection.send"),
          irt("reactivemongo.core.nodeset.Connection.channel"),
          imt("reactivemongo.core.nodeset.Connection.this"),
          irt("reactivemongo.core.nodeset.ChannelFactory.channelFactory"),
          irt("reactivemongo.core.nodeset.ChannelFactory.create"),
          mcp("reactivemongo.api.MongoDriver$CloseWithTimeout"),
          mcp("reactivemongo.api.MongoDriver$CloseWithTimeout$"),
          mtp("reactivemongo.api.FailoverStrategy$"),
          irt(
            "reactivemongo.api.collections.GenericCollection#BulkMaker.result"),
          irt("reactivemongo.api.collections.GenericCollection#Mongo26WriteCommand.result"),
          x[IncompatibleTemplateDefProblem](
            "reactivemongo.core.actors.MongoDBSystem"),
          mcp("reactivemongo.core.actors.RequestIds"),
          mcp("reactivemongo.core.actors.RefreshAllNodes"),
          mcp("reactivemongo.core.actors.RefreshAllNodes$"),
          mmp("reactivemongo.core.actors.MongoDBSystem.DefaultConnectionRetryInterval"),
          fmp("reactivemongo.api.collections.bson.BSONCollection.fullCollectionName"),
          mmp("reactivemongo.api.CollectionMetaCommands.drop"),
          mmp("reactivemongo.api.DB.coll"),
          mmp("reactivemongo.api.DB.coll$default$2"),
          mmp("reactivemongo.api.DB.defaultReadPreference"),
          mmp("reactivemongo.api.DB.coll$default$4"),
          mmp("reactivemongo.api.DBMetaCommands.serverStatus"),
          mmp(
            "reactivemongo.api.collections.BatchCommands.DistinctResultReader"),
          mmp(
            "reactivemongo.api.collections.BatchCommands.AggregationFramework"),
          mmp(
            "reactivemongo.api.collections.BatchCommands.FindAndModifyReader"),
          mmp(
            "reactivemongo.api.collections.BatchCommands.DistinctWriter"),
          mmp(
            "reactivemongo.api.collections.BatchCommands.FindAndModifyCommand"),
          mmp(
            "reactivemongo.api.collections.BatchCommands.AggregateWriter"),
          mmp(
            "reactivemongo.api.collections.BatchCommands.DistinctCommand"),
          mmp(
            "reactivemongo.api.collections.BatchCommands.AggregateReader"),
          mmp("reactivemongo.bson.BSONTimestamp.toString"),
          irt("reactivemongo.api.commands.Upserted._id"),
          imt("reactivemongo.api.commands.Upserted.this"),
          imt("reactivemongo.api.commands.Upserted.copy"),
          irt("reactivemongo.api.Cursor.logger"),
          mcp("reactivemongo.core.netty.package"),
          mcp("reactivemongo.core.netty.package$"),
          mcp("reactivemongo.core.netty.package$BSONDocumentNettyWritable"),
          mcp("reactivemongo.core.netty.package$BSONDocumentNettyWritable$"),
          mcp("reactivemongo.core.netty.package$BSONDocumentNettyReadable"),
          mcp("reactivemongo.core.netty.package$BSONDocumentNettyReadable$"),
          imt("reactivemongo.core.netty.ChannelBufferReadableBuffer.apply"),
          imt("reactivemongo.core.netty.ChannelBufferReadableBuffer.buffer"),
          imt("reactivemongo.core.netty.ChannelBufferReadableBuffer.this"),
          imt("reactivemongo.core.netty.ChannelBufferWritableBuffer.buffer"),
          imt(
            "reactivemongo.core.netty.ChannelBufferWritableBuffer.writeBytes"),
          imt("reactivemongo.core.netty.ChannelBufferWritableBuffer.this"),
          imt("reactivemongo.core.netty.BufferSequence.merged"),
          imt("reactivemongo.core.netty.BufferSequence.this"),
          imt("reactivemongo.core.protocol.package.RichBuffer"),
          imt("reactivemongo.core.netty.ChannelBufferReadableBuffer.buffer"),
          imt("reactivemongo.core.netty.ChannelBufferWritableBuffer.buffer"),
          imt("reactivemongo.core.netty.BufferSequence.merged"),
          irt("reactivemongo.core.netty.ChannelBufferReadableBuffer.buffer"),
          irt("reactivemongo.core.netty.ChannelBufferWritableBuffer.buffer"),
          irt("reactivemongo.core.netty.BufferSequence.merged"),
          imt("reactivemongo.core.netty.BufferSequence.apply"),
          imt("reactivemongo.core.protocol.BufferAccessors.writeTupleToBuffer2"),
          imt("reactivemongo.core.protocol.BufferAccessors.writeTupleToBuffer4"),
          imt("reactivemongo.core.protocol.BufferAccessors.writeTupleToBuffer3"),
          mtp("reactivemongo.core.protocol.MongoHandler"),
          imt("reactivemongo.core.protocol.MongoHandler.exceptionCaught"),
          imt("reactivemongo.core.protocol.MongoHandler.channelConnected"),
          imt("reactivemongo.core.protocol.MongoHandler.writeComplete"),
          imt("reactivemongo.core.protocol.MongoHandler.log"),
          imt("reactivemongo.core.protocol.MongoHandler.writeRequested"),
          imt("reactivemongo.core.protocol.MongoHandler.messageReceived"),
          imt("reactivemongo.core.protocol.MongoHandler.channelClosed"),
          imt("reactivemongo.core.protocol.MongoHandler.channelDisconnected"),
          mtp("reactivemongo.core.protocol.ResponseDecoder"),
          imt("reactivemongo.core.protocol.ResponseDecoder.decode"),
          mtp("reactivemongo.core.protocol.ResponseFrameDecoder"),
          imt("reactivemongo.core.protocol.ResponseFrameDecoder.decode"),
          imt("reactivemongo.core.protocol.BufferAccessors#BufferInteroperable.apply"),
          mtp("reactivemongo.core.protocol.RequestEncoder"),
          imt("reactivemongo.core.protocol.RequestEncoder.encode"),
          mmp("reactivemongo.core.protocol.ChannelBufferReadable.apply"),
          imt("reactivemongo.core.protocol.ChannelBufferReadable.readFrom"),
          imt("reactivemongo.core.protocol.MessageHeader.readFrom"),
          imt("reactivemongo.core.protocol.MessageHeader.apply"),
          imt("reactivemongo.core.protocol.Response.copy"),
          irt("reactivemongo.core.protocol.Response.documents"),
          imt("reactivemongo.core.protocol.Response.this"),
          imt("reactivemongo.core.protocol.ReplyDocumentIterator.apply"),
          imt("reactivemongo.core.protocol.Response.apply"),
          irt("reactivemongo.core.protocol.package#RichBuffer.writeString"),
          irt("reactivemongo.core.protocol.package#RichBuffer.buffer"),
          irt("reactivemongo.core.protocol.package#RichBuffer.writeCString"),
          imt("reactivemongo.core.protocol.package#RichBuffer.this"),
          imt("reactivemongo.core.protocol.Reply.readFrom"),
          imt("reactivemongo.core.protocol.Reply.apply"),
          imt("reactivemongo.core.nodeset.Connection.apply"),
          imt("reactivemongo.core.nodeset.Connection.copy"),
          irt("reactivemongo.core.nodeset.Connection.send"),
          irt("reactivemongo.core.nodeset.Connection.channel"),
          imt("reactivemongo.core.nodeset.Connection.this"),
          ProblemFilters.exclude[FinalClassProblem](
            "reactivemongo.core.nodeset.ChannelFactory"),
          irt("reactivemongo.core.nodeset.ChannelFactory.channelFactory"),
          irt("reactivemongo.core.nodeset.ChannelFactory.create"),
          mcp("reactivemongo.api.MongoDriver$CloseWithTimeout"),
          mcp("reactivemongo.api.MongoDriver$CloseWithTimeout$"),
          mtp("reactivemongo.api.FailoverStrategy$"),
          irt("reactivemongo.api.collections.GenericCollection#BulkMaker.result"),
          irt("reactivemongo.api.collections.GenericCollection#Mongo26WriteCommand.result"),
          imt("reactivemongo.core.protocol.Response.documents"),
          imt("reactivemongo.core.protocol.package#RichBuffer.writeString"),
          imt("reactivemongo.core.protocol.package#RichBuffer.buffer"),
          imt("reactivemongo.core.protocol.package#RichBuffer.writeCString"),
          imt("reactivemongo.core.nodeset.Connection.send"),
          imt("reactivemongo.core.nodeset.Connection.channel"),
          imt("reactivemongo.core.nodeset.ChannelFactory.channelFactory"),
          imt("reactivemongo.core.nodeset.ChannelFactory.create"),
          imt("reactivemongo.api.collections.GenericCollection#BulkMaker.result"),
          imt("reactivemongo.api.collections.GenericCollection#Mongo26WriteCommand.result"),
          mcp("reactivemongo.api.MongoConnection$IsKilled"),
          mcp("reactivemongo.api.MongoConnection$IsKilled$"),
          mcp("reactivemongo.api.commands.tst2"),
          mcp("reactivemongo.api.commands.tst2$"),
          mcp("reactivemongo.api.collections.GenericCollection$Mongo24BulkInsert"),
          mtp("reactivemongo.api.commands.DefaultWriteResult"),
          mmp("reactivemongo.api.commands.DefaultWriteResult.fillInStackTrace"),
          mmp("reactivemongo.api.commands.DefaultWriteResult.isUnauthorized"),
          mmp("reactivemongo.api.commands.DefaultWriteResult.getMessage"),
          irt("reactivemongo.api.commands.DefaultWriteResult.originalDocument"),
          irt("reactivemongo.core.commands.Getnonce.ResultMaker"),
          irt("reactivemongo.core.protocol.RequestEncoder.logger"),
          irt("reactivemongo.api.MongoConnection.killed"),
          mmp("reactivemongo.api.MongoConnection#MonitorActor.killed_="),
          mmp("reactivemongo.api.MongoConnection#MonitorActor.primaryAvailable_="),
          mmp("reactivemongo.api.MongoConnection#MonitorActor.killed"),
          mmp(
            "reactivemongo.api.MongoConnection#MonitorActor.primaryAvailable"),
          mmp("reactivemongo.api.collections.GenericCollection#Mongo26WriteCommand._debug"),
          fmp(
            "reactivemongo.api.commands.AggregationFramework#Project.toString"),
          fmp(
            "reactivemongo.api.commands.AggregationFramework#Redact.toString"),
          fmp("reactivemongo.api.commands.AggregationFramework#Sort.toString"),
          mmp("reactivemongo.api.commands.AggregationFramework#Limit.n"),
          mmp("reactivemongo.api.commands.AggregationFramework#Limit.name"),
          mtp("reactivemongo.api.commands.AggregationFramework$Limit"),
          irt("reactivemongo.api.gridfs.DefaultFileToSave.filename"),
          irt("reactivemongo.api.gridfs.DefaultReadFile.filename"),
          irt("reactivemongo.api.gridfs.DefaultReadFile.length"),
          irt("reactivemongo.api.gridfs.BasicMetadata.filename"),
          irt("reactivemongo.api.gridfs.package.logger"),
          mtp("reactivemongo.api.MongoConnectionOptions$"),
          mmp("reactivemongo.api.MongoConnectionOptions.apply"),
          mmp("reactivemongo.api.MongoConnectionOptions.copy"),
          mmp("reactivemongo.api.MongoConnectionOptions.this"),
          fmp("reactivemongo.api.commands.AggregationFramework#Group.toString"),
          mcp("reactivemongo.api.commands.tst2$Toto"),
          fmp("reactivemongo.api.commands.AggregationFramework#Match.toString"),
          mmp("reactivemongo.api.commands.WriteResult.originalDocument"),
          fmp(
            "reactivemongo.api.commands.AggregationFramework#GeoNear.toString"),
          irt("reactivemongo.api.gridfs.ComputedMetadata.length"),
          irt("reactivemongo.core.commands.Authenticate.ResultMaker"),
          mtp("reactivemongo.api.gridfs.DefaultFileToSave"),
          mmp("reactivemongo.api.gridfs.DefaultFileToSave.productElement"),
          mmp("reactivemongo.api.gridfs.DefaultFileToSave.productArity"),
          mmp("reactivemongo.api.gridfs.DefaultFileToSave.productIterator"),
          mmp("reactivemongo.api.gridfs.DefaultFileToSave.productPrefix"),
          imt("reactivemongo.api.gridfs.DefaultFileToSave.this"),
          mtp("reactivemongo.api.gridfs.DefaultFileToSave$"),
          imt("reactivemongo.api.gridfs.DefaultReadFile.apply"),
          imt("reactivemongo.api.gridfs.DefaultReadFile.copy"),
          imt("reactivemongo.api.gridfs.DefaultReadFile.this"),
          mmp("reactivemongo.api.gridfs.DefaultFileToSave.apply"),
          imt("reactivemongo.api.gridfs.DefaultFileToSave.copy"),
          mmp("reactivemongo.api.commands.AggregationFramework#Skip.n"),
          mmp("reactivemongo.api.commands.AggregationFramework#Skip.name"),
          mtp("reactivemongo.api.commands.AggregationFramework$Skip"),
          mcp("reactivemongo.api.commands.AggregationFramework$PipelineStage"),
          mmp("reactivemongo.api.commands.AggregationFramework#Aggregate.needsCursor"),
          mmp("reactivemongo.api.commands.AggregationFramework#Aggregate.cursorOptions"),
          mtp("reactivemongo.api.commands.WriteResult"),
          mtp("reactivemongo.api.commands.UpdateWriteResult"),
          mmp("reactivemongo.api.commands.UpdateWriteResult.fillInStackTrace"),
          mmp("reactivemongo.api.commands.UpdateWriteResult.isUnauthorized"),
          mmp("reactivemongo.api.commands.UpdateWriteResult.getMessage"),
          mmp(
            "reactivemongo.api.commands.UpdateWriteResult.isNotAPrimaryError"),
          irt("reactivemongo.api.commands.UpdateWriteResult.originalDocument"),
          mtp("reactivemongo.api.commands.AggregationFramework$Match$"),
          mtp("reactivemongo.api.commands.AggregationFramework$Redact$"),
          mcp("reactivemongo.api.commands.AggregationFramework$DocumentStageCompanion"),
          mtp("reactivemongo.api.commands.AggregationFramework$Project$"),
          mtp("reactivemongo.api.commands.AggregationFramework$Sort$"),
          mtp("reactivemongo.core.commands.Authenticate$"),
          mmp("reactivemongo.api.commands.AggregationFramework#Unwind.prefixedField"),
          mmp("reactivemongo.core.commands.Authenticate.apply"),
          mmp("reactivemongo.core.commands.Authenticate.apply"),
          mtp("reactivemongo.api.commands.LastError$"),
          mmp("reactivemongo.api.commands.LastError.apply"),
          irt("reactivemongo.api.commands.LastError.originalDocument"),
          mmp("reactivemongo.api.commands.LastError.copy"),
          mmp("reactivemongo.api.commands.LastError.this"),
          mtp("reactivemongo.api.commands.CollStatsResult$"),
          mmp("reactivemongo.api.commands.CollStatsResult.apply"),
          mmp("reactivemongo.api.commands.CollStatsResult.this"),
          mmp("reactivemongo.api.commands.GetLastError#TagSet.s"),
          mmp("reactivemongo.api.commands.FindAndModifyCommand#FindAndModify.apply"),
          mmp("reactivemongo.api.commands.FindAndModifyCommand#FindAndModify.this"),
          mmp("reactivemongo.api.commands.FindAndModifyCommand#FindAndModify.copy"),
          mmp("reactivemongo.api.commands.FindAndModifyCommand#Update.copy"),
          mmp("reactivemongo.api.commands.FindAndModifyCommand#Update.this"),
          mmp("reactivemongo.api.commands.FindAndModifyCommand#Update.apply"),
          irt("reactivemongo.api.commands.LastError.originalDocument"),
          imt("reactivemongo.api.commands.AggregationFramework#Group.apply"),
          mmp("reactivemongo.api.commands.AggregationFramework#Redact.apply"),
          imt("reactivemongo.api.commands.Upserted.apply"),
          mmp("reactivemongo.api.commands.AggregationFramework#Match.apply"),
          irt("reactivemongo.api.commands.AggregationFramework#Sort.apply"),
          mmp("reactivemongo.api.commands.AggregationFramework#Sort.apply"),
          mmp("reactivemongo.api.commands.AggregationFramework#GeoNear.apply"),
          mmp(
            "reactivemongo.api.commands.AggregationFramework#GeoNear.andThen"),
          mmp("reactivemongo.api.commands.AggregationFramework#Sort.unapply"),
          mmp("reactivemongo.api.commands.AggregationFramework#Sort.copy"),
          mmp("reactivemongo.api.commands.AggregationFramework#Sort.document"),
          mcp("reactivemongo.api.commands.AggregationFramework$PipelineStageDocumentProducer"),
          mmp("reactivemongo.api.commands.AggregationFramework.PipelineStageDocumentProducer"),
          mcp("reactivemongo.api.commands.AggregationFramework$PipelineStageDocumentProducer$"),
          mmp("reactivemongo.api.commands.AggregationFramework#Group.andThen"),
          mmp("reactivemongo.api.commands.AggregationFramework#Group.this"),
          mmp("reactivemongo.api.commands.AggregationFramework#Group.copy"),
          mmp("reactivemongo.api.commands.AggregationFramework#Group.document"),
          imt("reactivemongo.api.commands.AggregationFramework#Sort.this"),
          mmp("reactivemongo.api.commands.AggregationFramework#Sort.copy"),
          mmp("reactivemongo.api.commands.AggregationFramework#Sort.document"),
          mcp("reactivemongo.api.commands.CursorCommand"),
          mmp(
            "reactivemongo.api.commands.AggregationFramework#Project.document"),
          mmp("reactivemongo.api.commands.AggregationFramework#Match.document"),
          mmp("reactivemongo.api.collections.bson.BSONQueryBuilder.copy"),
          mmp("reactivemongo.api.collections.bson.BSONQueryBuilder.this"),
          mmp("reactivemongo.api.collections.bson.BSONQueryBuilder$"),
          mmp("reactivemongo.api.collections.bson.BSONQueryBuilder.apply"),
          mmp("reactivemongo.api.MongoConnection.ask"),
          mmp("reactivemongo.api.MongoConnection.ask"),
          mmp("reactivemongo.api.MongoConnection.waitForPrimary"),
          mmp(
            "reactivemongo.api.commands.AggregationFramework#Aggregate.apply"),
          mtp("reactivemongo.api.commands.AggregationFramework$Aggregate"),
          mmp("reactivemongo.api.commands.AggregationFramework#Aggregate.copy"),
          irt("reactivemongo.api.commands.AggregationFramework#Aggregate.pipeline"),
          mmp("reactivemongo.api.commands.AggregationFramework#Aggregate.this"),
          mmp("reactivemongo.api.collections.GenericQueryBuilder.copy"),
          mcp("reactivemongo.api.commands.AggregationFramework$AggregateCursorOptions$"),
          mcp("reactivemongo.api.commands.AggregationFramework$AggregateCursorOptions"),
          mmp("reactivemongo.api.commands.AggregationFramework.AggregateCursorOptions"),
          mtp("reactivemongo.api.commands.AggregationFramework$Group$"),
          mtp("reactivemongo.api.collections.bson.BSONQueryBuilder$"),
          x[IncompatibleTemplateDefProblem](
            "reactivemongo.core.nodeset.Authenticating"),
          mmp("reactivemongo.api.commands.AggregationFramework#Group.compose"),
          mtp("reactivemongo.api.commands.AggregationFramework$GeoNear$"),
          mmp(
            "reactivemongo.api.commands.AggregationFramework#GeoNear.compose"),
          mcp("reactivemongo.api.commands.AggregationFramework$DocumentStage"),
          mtp("reactivemongo.api.commands.AggregationFramework$Redact"),
          mtp("reactivemongo.api.commands.AggregationFramework$GeoNear"),
          mtp("reactivemongo.api.commands.AggregationFramework$Unwind"),
          mtp("reactivemongo.api.commands.AggregationFramework$Project"),
          mtp("reactivemongo.api.commands.AggregationFramework$Out"),
          mtp("reactivemongo.api.commands.AggregationFramework$Match"),
          mmp("reactivemongo.api.commands.DefaultWriteResult.isNotAPrimaryError"),
          mtp("reactivemongo.api.commands.AggregationFramework$Sort"),
          mtp("reactivemongo.api.commands.AggregationFramework$Group"),
          mmp("reactivemongo.api.commands.AggregationFramework#GeoNear.name"),
          mmp("reactivemongo.api.commands.AggregationFramework#Redact.name"),
          mmp("reactivemongo.api.commands.AggregationFramework#Unwind.name"),
          mmp("reactivemongo.api.commands.AggregationFramework#Project.name"),
          mmp("reactivemongo.api.commands.AggregationFramework#Out.name"),
          mmp("reactivemongo.api.commands.AggregationFramework#Match.name"),
          mmp("reactivemongo.api.commands.AggregationFramework#Sort.name"),
          mmp("reactivemongo.api.commands.AggregationFramework#Group.name"),
          mmp("reactivemongo.api.commands.AggregationFramework#Group.apply"),
          mmp("reactivemongo.api.commands.AggregationFramework#GeoNear.this"),
          mmp("reactivemongo.api.commands.AggregationFramework#GeoNear.copy"),
          mmp(
            "reactivemongo.api.commands.AggregationFramework#GeoNear.document"),
          mtp("reactivemongo.core.nodeset.Authenticating$"),
          mmp("reactivemongo.api.commands.AggregationFramework#Project.apply"),
          mmp(
            "reactivemongo.api.commands.AggregationFramework#Redact.document"),
          mmp("reactivemongo.api.DefaultDB.sister"),
          mmp("reactivemongo.api.DB.sister"),
          mtp("reactivemongo.api.MongoDriver$AddConnection$"),
          mmp("reactivemongo.api.MongoDriver#AddConnection.apply"),
          mmp("reactivemongo.api.MongoDriver#AddConnection.copy"),
          mmp("reactivemongo.api.MongoDriver#AddConnection.this"),
          mmp("reactivemongo.api.indexes.Index.copy"),
          mmp("reactivemongo.api.indexes.Index.this"),
          mtp("reactivemongo.api.indexes.Index$"),
          mmp("reactivemongo.api.indexes.Index.apply"),
          mcp("reactivemongo.core.commands.Count"),
          mcp("reactivemongo.core.commands.CollStats"),
          mcp("reactivemongo.core.commands.RenameCollection$"),
          mcp("reactivemongo.core.commands.ConvertToCapped"),
          mcp("reactivemongo.core.commands.LastError$"),
          mcp("reactivemongo.core.commands.LastError"),
          mcp("reactivemongo.core.commands.GetLastError"),
          mcp("reactivemongo.core.commands.IsMaster$"),
          mcp("reactivemongo.core.commands.CollStats$"),
          mcp("reactivemongo.core.commands.CreateCollection$"),
          mcp("reactivemongo.core.commands.IsMasterResponse$"),
          mcp("reactivemongo.core.commands.Count$"),
          mcp("reactivemongo.core.commands.IsMasterResponse"),
          mcp("reactivemongo.core.commands.CreateCollection"),
          mcp("reactivemongo.core.commands.EmptyCapped"),
          mcp("reactivemongo.core.commands.RawCommand"),
          mcp("reactivemongo.core.commands.GetLastError$"),
          mcp("reactivemongo.core.commands.Drop"),
          mcp("reactivemongo.core.commands.RawCommand$"),
          mcp("reactivemongo.core.commands.RenameCollection"),
          mcp("reactivemongo.core.commands.IsMaster"),
          mcp("reactivemongo.core.commands.DeleteIndex$"),
          mcp("reactivemongo.core.commands.Update"),
          mcp("reactivemongo.core.commands.FindAndModify"),
          mcp("reactivemongo.core.commands.Update$"),
          mcp("reactivemongo.core.commands.FindAndModify$"),
          mcp("reactivemongo.core.commands.Remove$"),
          mcp("reactivemongo.core.commands.Remove"),
          mcp("reactivemongo.core.commands.DeleteIndex"),
          exclude[AbstractClassProblem]("reactivemongo.core.protocol.Response")
        )
      },
      testOptions in Test += Tests.Cleanup(commonCleanup),
      mappings in (Compile, packageBin) ~= driverFilter,
      //mappings in (Compile, packageDoc) ~= driverFilter,
      mappings in (Compile, packageSrc) ~= driverFilter,
      apiMappings ++= Documentation.mappings("com.typesafe.akka", "http://doc.akka.io/api/akka/%s/")("akka-actor").value ++ Documentation.mappings("com.typesafe.play", "http://playframework.com/documentation/%s/api/scala/index.html", _.replaceAll("[\\d]$", "x"))("play-iteratees").value
    )
  ).enablePlugins(CpdPlugin).
    dependsOn(bsonmacros, shaded)

  private val providedInternalDeps: XmlNode => XmlNode = {
    import scala.xml.NodeSeq
    import scala.xml.transform.{ RewriteRule, RuleTransformer }

    val asProvided = new RuleTransformer(new RewriteRule {
      override def transform(node: XmlNode): NodeSeq = node match {
        case e: XmlElem if e.label == "scope" =>
          NodeSeq.Empty

        case _ => node
      }
    })

    transformPomDependencies { dep: scala.xml.Elem =>
      if ((dep \ "groupId").text == "org.reactivemongo") {
        asProvided.transform(dep).headOption.collectFirst {
          case e: XmlElem => e.copy(
            child = e.child :+ <scope>provided</scope>)
        }
      } else Some(dep)
    }
  }

  lazy val jmx = Project(
    s"$projectPrefix-JMX",
    file("jmx"),
    settings = buildSettings ++ Findbugs.settings ++ Seq(
      mimaPreviousArtifacts := Set.empty,
      testOptions in Test += Tests.Cleanup(commonCleanup),
      libraryDependencies ++= Seq(specs) ++ logApi,
      pomPostProcess := providedInternalDeps
<<<<<<< HEAD
    ).enablePlugins(CopyPasteDetector).
    dependsOn(driver % "test->test;compile->compile")
=======
    )).enablePlugins(CpdPlugin).
    dependsOn(driver)
>>>>>>> 9181c3f9
}<|MERGE_RESOLUTION|>--- conflicted
+++ resolved
@@ -931,11 +931,6 @@
       testOptions in Test += Tests.Cleanup(commonCleanup),
       libraryDependencies ++= Seq(specs) ++ logApi,
       pomPostProcess := providedInternalDeps
-<<<<<<< HEAD
-    ).enablePlugins(CopyPasteDetector).
+    )).enablePlugins(CpdPlugin).
     dependsOn(driver % "test->test;compile->compile")
-=======
-    )).enablePlugins(CpdPlugin).
-    dependsOn(driver)
->>>>>>> 9181c3f9
 }
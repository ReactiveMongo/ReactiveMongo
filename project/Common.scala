--- conflicted
+++ resolved
@@ -32,15 +32,9 @@
   private val java8 = scala.util.Properties.isJavaAtLeast("1.8")
 
   val scala211 = "2.11.12"
-<<<<<<< HEAD
-  val scala212 = "2.12.19"
-  val scala213 = "2.13.14"
-  val scala3 = "3.5.0"
-=======
   val scala212 = "2.12.20"
   val scala213 = "2.13.15"
-  val scala3 = "3.4.2"
->>>>>>> bbc64358
+  val scala3 = "3.5.0"
 
   def majorVersion = {
     val Major = """([0-9]+)\.([0-9]+)\..*""".r

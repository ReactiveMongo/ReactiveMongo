--- conflicted
+++ resolved
@@ -33,13 +33,8 @@
 
   val scala211 = "2.11.12"
   val scala212 = "2.12.19"
-<<<<<<< HEAD
-  val scala213 = "2.13.8"
-  val scala3 = "3.4.1" // CI uses 3.1.2-RC1-bin-20220113-8d28d94-NIGHTLY"
-=======
   val scala213 = "2.13.14"
-  val scala3 = "3.2.2" // CI uses 3.1.2-RC1-bin-20220113-8d28d94-NIGHTLY"
->>>>>>> 1906bb31
+  val scala3 = "3.4.1"
 
   def majorVersion = {
     val Major = """([0-9]+)\.([0-9]+)\..*""".r

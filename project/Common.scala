import scala.xml.{ Elem => XmlElem, Node => XmlNode }

import sbt._
import sbt.Keys._
import sbt.plugins.JvmPlugin

import com.typesafe.tools.mima.plugin.MimaKeys.mimaFailOnNoPrevious

object Common extends AutoPlugin {
  override def trigger = allRequirements
  override def requires = JvmPlugin

  val baseSettings = Seq(
    organization := "org.reactivemongo",
    resolvers ++= Seq(
      Resolver.typesafeRepo("releases"),
      Resolver.sonatypeRepo("snapshots"),
      Resolver.sonatypeRepo("staging")
    ),
    mimaFailOnNoPrevious := false,
    Test / logBuffered := false
  )

  val filter = { (ms: Seq[(File, String)]) =>
    ms filter {
      case (file, path) =>
        path != "logback.xml" && !path.startsWith("toignore") &&
        !path.startsWith("samples")
    }
  }

  private val java8 = scala.util.Properties.isJavaAtLeast("1.8")

  val scala211 = "2.11.12"
  val scala213 = "2.13.8"
<<<<<<< HEAD
  val scala31 = "3.1.2-RC1"
=======
  val scala31 = "3.1.3-RC1-bin-20220201-ef25672-NIGHTLY"
>>>>>>> 065136b7

  def majorVersion = {
    val Major = """([0-9]+)\.([0-9]+)\..*""".r

    Def.setting[String] {
      (ThisBuild / version).value match {
        case Major(maj, min) =>
          s"${maj}.${min}"

        case ver =>
          sys.error(s"Invalid version: $ver")
      }
    }
  }

  val useShaded = settingKey[Boolean](
    "Use ReactiveMongo-Shaded (see system property 'reactivemongo.shaded')")

  override def projectSettings = Defaults.coreDefaultSettings ++ baseSettings ++ Compiler.settings ++ Seq(
    scalaVersion := "2.12.15",
    crossScalaVersions := Seq(scala211, scalaVersion.value, scala213, scala31),
    crossVersion := CrossVersion.binary,
    useShaded := sys.env.get("REACTIVEMONGO_SHADED").fold(true)(_.toBoolean),
    target := {
      if (useShaded.value) target.value / "shaded"
      else target.value / "noshaded"
    },
    version := { 
      val ver = (ThisBuild / version).value
      val suffix = {
        if (useShaded.value) "" // default ~> no suffix
        else "-noshaded"
      }

      ver.span(_ != '-') match {
        case (a, b) => s"${a}${suffix}${b}"
      }
    },
    Compile / unmanagedSourceDirectories ++= {
      val jdir = if (java8) "java8" else "java7"

      Seq((Compile / sourceDirectory).value / jdir)
    },
    Test / unmanagedSourceDirectories ++= {
      val jdir = if (java8) "java8" else "java7"

      Seq((Compile / sourceDirectory).value / jdir)
    },
    Compile / packageBin / mappings ~= filter,
    Compile / packageSrc / mappings ~= filter,
    Compile / packageDoc / mappings ~= filter,
    testFrameworks ~= { _.filterNot(_ == TestFrameworks.ScalaTest) }
  ) ++ Publish.settings ++ Format.settings ++ Publish.mimaSettings
}<|MERGE_RESOLUTION|>--- conflicted
+++ resolved
@@ -33,11 +33,7 @@
 
   val scala211 = "2.11.12"
   val scala213 = "2.13.8"
-<<<<<<< HEAD
   val scala31 = "3.1.2-RC1"
-=======
-  val scala31 = "3.1.3-RC1-bin-20220201-ef25672-NIGHTLY"
->>>>>>> 065136b7
 
   def majorVersion = {
     val Major = """([0-9]+)\.([0-9]+)\..*""".r

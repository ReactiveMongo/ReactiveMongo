--- conflicted
+++ resolved
@@ -32,13 +32,8 @@
   private val java8 = scala.util.Properties.isJavaAtLeast("1.8")
 
   val scala211 = "2.11.12"
-<<<<<<< HEAD
-  val scala212 = "2.12.18"
+  val scala212 = "2.12.19"
   val scala213 = "2.13.13"
-=======
-  val scala212 = "2.12.19"
-  val scala213 = "2.13.8"
->>>>>>> 3c731ec8
   val scala3 = "3.2.2" // CI uses 3.1.2-RC1-bin-20220113-8d28d94-NIGHTLY"
 
   def majorVersion = {

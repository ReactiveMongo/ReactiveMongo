lazy val `ReactiveMongo-Core` = project
  .in(file("core"))
  .settings(
    libraryDependencies ++= {
      val deps = Dependencies.shaded.value

      ("org.reactivemongo" %% "reactivemongo-bson-api" % version.value)
        .exclude("org.slf4j", "*") +: deps ++: Seq(
<<<<<<< HEAD
        "com.github.luben" % "zstd-jni" % "1.5.5-5",
        "org.xerial.snappy" % "snappy-java" % "1.1.10.5",
=======
        "com.github.luben" % "zstd-jni" % "1.5.5-11",
        "org.xerial.snappy" % "snappy-java" % "1.1.10.1",
>>>>>>> 8aff85e7
        Dependencies.specs.value
      )
    },
    //
    mimaBinaryIssueFilters ++= {
      import com.typesafe.tools.mima.core._

      val mtp = ProblemFilters.exclude[MissingTypesProblem](_)

      Seq(
        mtp("reactivemongo.core.protocol.KillCursors"),
        mtp("reactivemongo.core.protocol.Update"),
        mtp("reactivemongo.core.protocol.WriteRequestOp"),
        mtp("reactivemongo.core.protocol.CollectionAwareRequestOp"),
        mtp("reactivemongo.core.protocol.Query"),
        mtp("reactivemongo.core.protocol.MessageHeader$"),
        mtp("reactivemongo.core.protocol.MessageHeader"),
        mtp("reactivemongo.core.protocol.Delete"),
        mtp("reactivemongo.core.protocol.GetMore"),
        mtp("reactivemongo.core.protocol.RequestOp"),
        mtp("reactivemongo.core.protocol.Insert"),
        mtp("reactivemongo.core.protocol.Reply$"),
        mtp("reactivemongo.core.protocol.ResponseDecoder"),
        mtp("reactivemongo.core.actors.MongoDBSystem$OperationHandler"),
        mtp("reactivemongo.core.netty.ChannelFactory"),
        mtp("reactivemongo.core.protocol.MongoHandler"),
        mtp("reactivemongo.core.protocol.ResponseFrameDecoder"),
        mtp("reactivemongo.core.protocol.RequestEncoder")
      )
    }
  )

lazy val `ReactiveMongo-Actors-Akka` = project
  .in(file("actors-akka"))
  .settings(
    libraryDependencies ++= Dependencies.akka.value
  )

lazy val `ReactiveMongo-Actors-Pekko` = project
  .in(file("actors-pekko"))
  .settings(
    libraryDependencies ++= Dependencies.pekko.value,
    crossScalaVersions ~= {
      _.filterNot(_ startsWith "2.11")
    }
  )

lazy val actorModule = Common.actorModule match {
  case "pekko" => `ReactiveMongo-Actors-Pekko`
  case "akka"  => `ReactiveMongo-Actors-Akka`
}

lazy val `ReactiveMongo` = new Driver(`ReactiveMongo-Core`, actorModule).module

lazy val `ReactiveMongo-Test` = project
  .in(file("test"))
  .settings(
    description := "ReactiveMongo test helpers"
  )
  .dependsOn(`ReactiveMongo`)

// ---

lazy val `ReactiveMongo-Root` = project
  .in(file("."))
  .enablePlugins(ScalaUnidocPlugin)
  .settings(
    ScalaUnidoc / unidoc / unidocProjectFilter := {
      inAnyProject -- inProjects(benchmarks, `ReactiveMongo-Core`)
    },
    mimaPreviousArtifacts := Set.empty,
    publishArtifact := false,
    publishTo := None,
    publishLocal := {},
    publish := {}
  )
  .aggregate(`ReactiveMongo-Core`, `ReactiveMongo`, `ReactiveMongo-Test`)

lazy val benchmarks = (project in file("benchmarks"))
  .enablePlugins(JmhPlugin)
  .settings(
    Compiler.settings ++ Seq(
      libraryDependencies += organization.value % "reactivemongo-shaded" % version.value
    )
  )
  .dependsOn(`ReactiveMongo`)<|MERGE_RESOLUTION|>--- conflicted
+++ resolved
@@ -6,13 +6,8 @@
 
       ("org.reactivemongo" %% "reactivemongo-bson-api" % version.value)
         .exclude("org.slf4j", "*") +: deps ++: Seq(
-<<<<<<< HEAD
-        "com.github.luben" % "zstd-jni" % "1.5.5-5",
+        "com.github.luben" % "zstd-jni" % "1.5.5-11",
         "org.xerial.snappy" % "snappy-java" % "1.1.10.5",
-=======
-        "com.github.luben" % "zstd-jni" % "1.5.5-11",
-        "org.xerial.snappy" % "snappy-java" % "1.1.10.1",
->>>>>>> 8aff85e7
         Dependencies.specs.value
       )
     },

lazy val `ReactiveMongo-Core` = project
  .in(file("core"))
  .settings(
    Compile / sourceDirectories ++= Seq(
      (Compile / sourceDirectory).value / "scala-2.11+"
    ),
    libraryDependencies ++= {
      val deps = Dependencies.shaded.value

      ("org.reactivemongo" %% "reactivemongo-bson-api" % version.value)
        .exclude("org.slf4j", "*") +: deps ++: Seq(
<<<<<<< HEAD
        "com.github.luben" % "zstd-jni" % "1.5.5-2",
        "org.xerial.snappy" % "snappy-java" % "1.1.10.0",
=======
        "com.github.luben" % "zstd-jni" % "1.5.5-3",
        "org.xerial.snappy" % "snappy-java" % "1.1.9.1",
>>>>>>> 0841ce6d
        Dependencies.specs.value
      )
    },
    // Silent mock for Scala3
    Test / doc / scalacOptions ++= List("-skip-packages", "com.github.ghik"),
    Compile / packageBin / mappings ~= {
      _.filter { case (_, path) => !path.startsWith("com/github/ghik") }
    },
    Compile / packageSrc / mappings ~= {
      _.filter { case (_, path) => path != "silent.scala" }
    },
    //
    mimaBinaryIssueFilters ++= {
      import com.typesafe.tools.mima.core._

      val mtp = ProblemFilters.exclude[MissingTypesProblem](_)

      Seq(
        mtp("reactivemongo.core.protocol.KillCursors"),
        mtp("reactivemongo.core.protocol.Update"),
        mtp("reactivemongo.core.protocol.WriteRequestOp"),
        mtp("reactivemongo.core.protocol.CollectionAwareRequestOp"),
        mtp("reactivemongo.core.protocol.Query"),
        mtp("reactivemongo.core.protocol.MessageHeader$"),
        mtp("reactivemongo.core.protocol.MessageHeader"),
        mtp("reactivemongo.core.protocol.Delete"),
        mtp("reactivemongo.core.protocol.GetMore"),
        mtp("reactivemongo.core.protocol.RequestOp"),
        mtp("reactivemongo.core.protocol.Insert"),
        mtp("reactivemongo.core.protocol.Reply$"),
        mtp("reactivemongo.core.protocol.ResponseDecoder"),
        mtp("reactivemongo.core.actors.MongoDBSystem$OperationHandler"),
        mtp("reactivemongo.core.netty.ChannelFactory"),
        mtp("reactivemongo.core.protocol.MongoHandler"),
        mtp("reactivemongo.core.protocol.ResponseFrameDecoder"),
        mtp("reactivemongo.core.protocol.RequestEncoder")
      )
    }
  )

lazy val `ReactiveMongo` = new Driver(`ReactiveMongo-Core`).module

lazy val `ReactiveMongo-Test` = project
  .in(file("test"))
  .settings(
    description := "ReactiveMongo test helpers"
  )
  .dependsOn(`ReactiveMongo`)

// ---

lazy val `ReactiveMongo-Root` = project
  .in(file("."))
  .enablePlugins(ScalaUnidocPlugin)
  .settings(
    ScalaUnidoc / unidoc / unidocProjectFilter := {
      inAnyProject -- inProjects(benchmarks, `ReactiveMongo-Core`)
    },
    mimaPreviousArtifacts := Set.empty,
    publishArtifact := false,
    publishTo := None,
    publishLocal := {},
    publish := {}
  )
  .aggregate(`ReactiveMongo-Core`, `ReactiveMongo`, `ReactiveMongo-Test`)

lazy val benchmarks = (project in file("benchmarks"))
  .enablePlugins(JmhPlugin)
  .settings(
    Compiler.settings ++ Seq(
      libraryDependencies += organization.value % "reactivemongo-shaded" % version.value
    )
  )
  .dependsOn(`ReactiveMongo`)<|MERGE_RESOLUTION|>--- conflicted
+++ resolved
@@ -9,13 +9,8 @@
 
       ("org.reactivemongo" %% "reactivemongo-bson-api" % version.value)
         .exclude("org.slf4j", "*") +: deps ++: Seq(
-<<<<<<< HEAD
-        "com.github.luben" % "zstd-jni" % "1.5.5-2",
+        "com.github.luben" % "zstd-jni" % "1.5.5-3",
         "org.xerial.snappy" % "snappy-java" % "1.1.10.0",
-=======
-        "com.github.luben" % "zstd-jni" % "1.5.5-3",
-        "org.xerial.snappy" % "snappy-java" % "1.1.9.1",
->>>>>>> 0841ce6d
         Dependencies.specs.value
       )
     },

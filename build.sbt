lazy val `ReactiveMongo-Core` = project
  .in(file("core"))
  .settings(
    libraryDependencies ++= {
      val deps = Dependencies.shaded.value

      ("org.reactivemongo" %% "reactivemongo-bson-api" % version.value)
        .exclude("org.slf4j", "*") +: deps ++: Seq(
<<<<<<< HEAD
        "com.github.luben" % "zstd-jni" % "1.5.6-4",
        "org.xerial.snappy" % "snappy-java" % "1.1.10.7", // .5 causes CI error
=======
        "com.github.luben" % "zstd-jni" % "1.5.6-6",
        "org.xerial.snappy" % "snappy-java" % "1.1.10.1", // .5 causes CI error
>>>>>>> 2d65810c
        Dependencies.specs.value
      )
    },
    //
    mimaBinaryIssueFilters ++= {
      import com.typesafe.tools.mima.core._

      val mtp = ProblemFilters.exclude[MissingTypesProblem](_)

      Seq(
        mtp("reactivemongo.core.protocol.KillCursors"),
        mtp("reactivemongo.core.protocol.Update"),
        mtp("reactivemongo.core.protocol.WriteRequestOp"),
        mtp("reactivemongo.core.protocol.CollectionAwareRequestOp"),
        mtp("reactivemongo.core.protocol.Query"),
        mtp("reactivemongo.core.protocol.MessageHeader$"),
        mtp("reactivemongo.core.protocol.MessageHeader"),
        mtp("reactivemongo.core.protocol.Delete"),
        mtp("reactivemongo.core.protocol.GetMore"),
        mtp("reactivemongo.core.protocol.RequestOp"),
        mtp("reactivemongo.core.protocol.Insert"),
        mtp("reactivemongo.core.protocol.Reply$"),
        mtp("reactivemongo.core.protocol.ResponseDecoder"),
        mtp("reactivemongo.core.actors.MongoDBSystem$OperationHandler"),
        mtp("reactivemongo.core.netty.ChannelFactory"),
        mtp("reactivemongo.core.protocol.MongoHandler"),
        mtp("reactivemongo.core.protocol.ResponseFrameDecoder"),
        mtp("reactivemongo.core.protocol.RequestEncoder")
      )
    }
  )

lazy val `ReactiveMongo-Actors-Akka` = project
  .in(file("actors-akka"))
  .settings(
    libraryDependencies ++= Dependencies.akka.value
  )

lazy val `ReactiveMongo-Actors-Pekko` = project
  .in(file("actors-pekko"))
  .settings(
    libraryDependencies ++= Dependencies.pekko.value,
    crossScalaVersions ~= {
      _.filterNot(_.startsWith("2.11"))
    }
  )

lazy val actorModule = Common.actorModule match {
  case "pekko" => `ReactiveMongo-Actors-Pekko`
  case "akka"  => `ReactiveMongo-Actors-Akka`
}

lazy val `ReactiveMongo` = new Driver(`ReactiveMongo-Core`, actorModule).module

lazy val `ReactiveMongo-Test` = project
  .in(file("test"))
  .settings(
    description := "ReactiveMongo test helpers",
    version := (`ReactiveMongo` / version).value,
    scalacOptions ++= {
      if (scalaBinaryVersion.value == "3") {
        Seq("-Wconf:msg=.*with\\ as\\ a\\ type\\ operator.*:s")
      } else {
        Seq.empty
      }
    }
  )
  .dependsOn(`ReactiveMongo`)

// ---

lazy val `ReactiveMongo-Root` = project
  .in(file("."))
  .enablePlugins(ScalaUnidocPlugin)
  .settings(
    ScalaUnidoc / unidoc / unidocProjectFilter := {
      inAnyProject -- inProjects(benchmarks, `ReactiveMongo-Core`)
    },
    mimaPreviousArtifacts := Set.empty,
    publishArtifact := false,
    publishTo := None,
    publishLocal := {},
    publish := {}
  )
  .aggregate(
    `ReactiveMongo-Core`,
    `ReactiveMongo-Actors-Akka`,
    `ReactiveMongo-Actors-Pekko`,
    `ReactiveMongo`,
    `ReactiveMongo-Test`
  )

lazy val benchmarks = (project in file("benchmarks"))
  .enablePlugins(JmhPlugin)
  .settings(
    Compiler.settings ++ Seq(
      libraryDependencies += organization.value % "reactivemongo-shaded" % version.value
    )
  )
  .dependsOn(`ReactiveMongo`)<|MERGE_RESOLUTION|>--- conflicted
+++ resolved
@@ -6,13 +6,8 @@
 
       ("org.reactivemongo" %% "reactivemongo-bson-api" % version.value)
         .exclude("org.slf4j", "*") +: deps ++: Seq(
-<<<<<<< HEAD
-        "com.github.luben" % "zstd-jni" % "1.5.6-4",
+        "com.github.luben" % "zstd-jni" % "1.5.6-6",
         "org.xerial.snappy" % "snappy-java" % "1.1.10.7", // .5 causes CI error
-=======
-        "com.github.luben" % "zstd-jni" % "1.5.6-6",
-        "org.xerial.snappy" % "snappy-java" % "1.1.10.1", // .5 causes CI error
->>>>>>> 2d65810c
         Dependencies.specs.value
       )
     },
